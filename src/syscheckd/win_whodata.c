--- conflicted
+++ resolved
@@ -732,7 +732,6 @@
                     goto clean;
                 }
             break;
-<<<<<<< HEAD
             // Deferred delete
             case 4659:
                 is_directory = 0;
@@ -788,9 +787,6 @@
 
                 free_whodata_event(w_evt);
             break;
-=======
-
->>>>>>> 2178d472
             // Write fd
             case 4663:
                 // Check if the mask is relevant

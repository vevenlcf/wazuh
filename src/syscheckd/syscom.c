/* Remote request listener
 * Copyright (C) 2015-2019, Wazuh Inc.
 * Mar 14, 2018.
 *
 * This program is free software; you can redistribute it
 * and/or modify it under the terms of the GNU General Public
 * License (version 2) as published by the FSF - Free Software
 * Foundation.
 */

#include <shared.h>
#include "syscheck.h"
#include "rootcheck/rootcheck.h"
#include "os_net/os_net.h"
#include "wazuh_modules/wmodules.h"


size_t syscom_dispatch(char * command, char ** output){

    char *rcv_comm = command;
    char *rcv_args = NULL;

    if ((rcv_args = strchr(rcv_comm, ' '))){
        *rcv_args = '\0';
        rcv_args++;
    }

    if (strcmp(rcv_comm, "getconfig") == 0){
        // getconfig section
        if (!rcv_args){
<<<<<<< HEAD
            mdebug1(FIM_SYSCOM_ARGUMENTS, "getconfig");
            *output = strdup("err SYSCOM getconfig needs arguments");
=======
            mdebug1(FIM_SYSCOM_ARGUMENTS);
            os_strdup("err SYSCOM getconfig needs arguments", *output);
>>>>>>> 971b1acb
            return strlen(*output);
        }
        return syscom_getconfig(rcv_args, output);
    } else if (strcmp(rcv_comm, "dbsync") == 0) {
        if (rcv_args == NULL) {
            mdebug1(FIM_SYSCOM_ARGUMENTS, "dbsync");
        } else {
            fim_sync_push_msg(rcv_args);
        }

        return 0;
    } else if (strcmp(rcv_comm, "restart") == 0) {
        os_set_restart_syscheck();
        return 0;
    } else {
        mdebug1(FIM_SYSCOM_UNRECOGNIZED_COMMAND, rcv_comm);
        os_strdup("err Unrecognized command", *output);
        return strlen(*output);
    }
}

size_t syscom_getconfig(const char * section, char ** output) {

    cJSON *cfg;
    char *json_str;

    if (strcmp(section, "syscheck") == 0){
        if (cfg = getSyscheckConfig(), cfg) {
            os_strdup("ok", *output);
            json_str = cJSON_PrintUnformatted(cfg);
            wm_strcat(output, json_str, ' ');
            free(json_str);
            cJSON_Delete(cfg);
            return strlen(*output);
        } else {
            goto error;
        }
    } else if (strcmp(section, "rootcheck") == 0){
        if (cfg = getRootcheckConfig(), cfg) {
            os_strdup("ok", *output);
            json_str = cJSON_PrintUnformatted(cfg);
            wm_strcat(output, json_str, ' ');
            free(json_str);
            cJSON_Delete(cfg);
            return strlen(*output);
        } else {
            goto error;
        }
    } else if (strcmp(section, "internal") == 0){
        if (cfg = getSyscheckInternalOptions(), cfg) {
            os_strdup("ok", *output);
            json_str = cJSON_PrintUnformatted(cfg);
            wm_strcat(output, json_str, ' ');
            free(json_str);
            cJSON_Delete(cfg);
            return strlen(*output);
        } else {
            goto error;
        }
    } else {
        goto error;
    }
error:
    mdebug1(FIM_SYSCOM_FAIL_GETCONFIG, section);
    os_strdup("err Could not get requested section", *output);
    return strlen(*output);
}

// LCOV_EXCL_START
#ifndef WIN32
void * syscom_main(__attribute__((unused)) void * arg) {
    int sock;
    int peer;
    char *buffer = NULL;
    char *response = NULL;
    ssize_t length;
    fd_set fdset;

    mdebug1(FIM_SYSCOM_REQUEST_READY);

    if (sock = OS_BindUnixDomain(DEFAULTDIR SYS_LOCAL_SOCK, SOCK_STREAM, OS_MAXSTR), sock < 0) {
        merror(FIM_ERROR_SYSCOM_BIND_SOCKET, SYS_LOCAL_SOCK, errno, strerror(errno));
        return NULL;
    }

    while (1) {

        // Wait for socket
        FD_ZERO(&fdset);
        FD_SET(sock, &fdset);

        switch (select(sock + 1, &fdset, NULL, NULL, NULL)) {
        case -1:
            if (errno != EINTR) {
                merror_exit(FIM_CRITICAL_ERROR_SELECT, "syscom_main()", strerror(errno));
            }

            continue;

        case 0:
            continue;
        }

        if (peer = accept(sock, NULL, NULL), peer < 0) {
            if (errno != EINTR) {
                merror(FIM_ERROR_SYSCOM_ACCEPT, strerror(errno));
            }

            continue;
        }

        os_calloc(OS_MAXSTR, sizeof(char), buffer);
        switch (length = OS_RecvSecureTCP(peer, buffer,OS_MAXSTR), length) {
        case OS_SOCKTERR:
            merror(FIM_ERROR_SYSCOM_RECV_TOOLONG);
            break;

        case -1:
            merror(FIM_ERROR_SYSCOM_RECV, strerror(errno));
            break;

        case 0:
            mdebug1(FIM_SYSCOM_EMPTY_MESSAGE);
            close(peer);
            break;

        case OS_MAXLEN:
            merror(FIM_ERROR_SYSCOM_RECV_MAXLEN, MAX_DYN_STR);
            close(peer);
            break;

        default:
            length = syscom_dispatch(buffer, &response);

            if (length > 0) {
                OS_SendSecureTCP(peer, length, response);
            }
            os_free(response);

            close(peer);
        }
        free(buffer);
    }

    mdebug1(FIM_SYSCOM_THREAD_FINISED);

    close(sock);
    return NULL;
}

#endif
// LCOV_EXCL_STOP<|MERGE_RESOLUTION|>--- conflicted
+++ resolved
@@ -28,13 +28,8 @@
     if (strcmp(rcv_comm, "getconfig") == 0){
         // getconfig section
         if (!rcv_args){
-<<<<<<< HEAD
             mdebug1(FIM_SYSCOM_ARGUMENTS, "getconfig");
-            *output = strdup("err SYSCOM getconfig needs arguments");
-=======
-            mdebug1(FIM_SYSCOM_ARGUMENTS);
             os_strdup("err SYSCOM getconfig needs arguments", *output);
->>>>>>> 971b1acb
             return strlen(*output);
         }
         return syscom_getconfig(rcv_args, output);

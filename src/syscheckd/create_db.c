--- conflicted
+++ resolved
@@ -24,15 +24,11 @@
 // Global variables
 static int _base_line = 0;
 
-<<<<<<< HEAD
 typedef enum fim_alert_type {
     FIM_ADD,
     FIM_DELETE,
     FIM_MODIFICATION
 }fim_alert_type;
-=======
-static pthread_mutex_t lastcheck_mutex;
->>>>>>> e5c3d636
 
 static const char *FIM_ALERT[] = {
     "Added",
@@ -226,15 +222,10 @@
 }
 
 
-<<<<<<< HEAD
 int fim_process_event(char * file, int mode, whodata_evt *w_evt) {
     struct stat file_stat;
     int dir_position = 0;
     int depth = 0;
-=======
-    memset(&statbuf, 0, sizeof(struct stat));
-    os_calloc(OS_SIZE_6144 + 1, sizeof(char), wd_sum);
->>>>>>> e5c3d636
 
     minfo("fim_process_event mode('%d'):'%s'", mode, file);
 
@@ -300,21 +291,12 @@
 }
 
 
-<<<<<<< HEAD
 // Returns the position of the path into directories array
 int fim_configuration_directory(char * path) {
     int it = 0;
     int max = 0;
     int res = 0;
     int position = -1;
-=======
-    /* No S_ISLNK on Windows */
-#ifdef WIN32
-    if (S_ISREG(statbuf.st_mode))
-#else
-    struct stat statbuf_lnk;
-    memset(&statbuf_lnk, 0, sizeof(struct stat));
->>>>>>> e5c3d636
 
     while(syscheck.dir[it]) {
         res = w_compare_str(syscheck.dir[it], path);
@@ -412,44 +394,8 @@
     data->options = options;
     fim_get_checksum(data);
 
-<<<<<<< HEAD
     return data;
 }
-=======
-            if (strcmp(c_sum, buf + SK_DB_NATTR)) {
-                // Extract the whodata sum here to not include it in the hash table
-                if (extract_whodata_sum(evt, wd_sum, OS_SIZE_6144)) {
-                    merror(FIM_ERROR_WHODATA_SUM_MAX, linked_file && *linked_file ? linked_file : file_name);
-                }
-                // Update database
-                snprintf(alert_msg, OS_MAXSTR, "%.*s%.*s", SK_DB_NATTR, buf, (int)strcspn(c_sum, " "), c_sum);
-                s_node->checksum = strdup(alert_msg);
-
-                /* Send the new checksum to the analysis server */
-                alert_msg[OS_MAXSTR] = '\0';
-                char *fullalert = NULL;
-                if (buf[SK_DB_REPORT_CHANG] == '+') {
-                    fullalert = seechanges_addfile(file_name);
-                    if (fullalert) {
-                        snprintf(alert_msg, OS_MAXSTR, "%s!%s:%s:%s:%c %s\n%s",
-                                c_sum, wd_sum, syscheck.tag[dir_position] ? syscheck.tag[dir_position] : "", esc_linked_file ? esc_linked_file : "", silent, file_name, fullalert);
-                        os_free(fullalert);
-                        fullalert = NULL;
-                    } else {
-                        snprintf(alert_msg, OS_MAXSTR, "%s!%s:%s:%s:%c %s",
-                                c_sum, wd_sum, syscheck.tag[dir_position] ? syscheck.tag[dir_position] : "", esc_linked_file ? esc_linked_file : "", silent, file_name);
-                    }
-                } else {
-                    snprintf(alert_msg, OS_MAXSTR, "%s!%s:%s:%s:%c %s",
-                            c_sum, wd_sum, syscheck.tag[dir_position] ? syscheck.tag[dir_position] : "", esc_linked_file ? esc_linked_file : "", silent, file_name);
-                }
-                os_free(buf);
-                send_syscheck_msg(alert_msg);
-            }
-            os_free(alert_msg);
-            os_free(c_sum);
-        }
->>>>>>> e5c3d636
 
 
 // Returns checksum string
@@ -797,15 +743,8 @@
         report_alert = 1;
     }
 
-<<<<<<< HEAD
     if ( (old_data->perm != new_data->perm) && (old_data->options & CHECK_PERM) ) {
         report_alert = 1;
-=======
-    w_mutex_init(&lastcheck_mutex, NULL);
-
-    if (!syscheck.fp) {
-        merror_exit(FIM_CRITICAL_ERROR_DB);
->>>>>>> e5c3d636
     }
 
     if ( (old_data->uid != new_data->uid) && (old_data->options & CHECK_OWNER) ) {

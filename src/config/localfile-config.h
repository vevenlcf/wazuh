/* Copyright (C) 2009 Trend Micro Inc.
 * All right reserved.
 *
 * This program is a free software; you can redistribute it
 * and/or modify it under the terms of the GNU General Public
 * License (version 2) as published by the FSF - Free Software
 * Foundation
 */

#ifndef __CLOGREADER_H
#define __CLOGREADER_H

#define EVENTLOG     "eventlog"
#define EVENTCHANNEL "eventchannel"
#define DATE_MODIFIED   1

/* For ino_t */
#include <sys/types.h>
#include "labels_op.h"

typedef struct _logsocket {
    char *name;
    char *location;
    int mode;
    char *prefix;
    int socket;
<<<<<<< HEAD
=======
    time_t last_attempt;
>>>>>>> 2454f1c4
} logsocket;

/* Logreader config */
typedef struct _logreader {
    off_t size;
    int ign;

#ifdef WIN32
    HANDLE h;
    DWORD fd;
#else
    ino_t fd;
#endif

    /* ffile - format file is only used when
     * the file has format string to retrieve
     * the date,
     */
    char *ffile;
    char *file;
    char *logformat;
    long linecount;
    char *djb_program_name;
    char *command;
    char *alias;
    char future;
    char *query;
    char *outformat;
    char **target;
    logsocket **target_socket;
    int duplicated;
    wlabel_t *labels;

    void *(*read)(int i, int *rc, int drop_it);

    FILE *fp;
} logreader;

typedef struct _logreader_config {
    int agent_cfg;
    int accept_remote;
    logreader *config;
    logsocket *socket_list;
} logreader_config;

/* Frees the Localfile struct  */
void Free_Localfile(logreader_config * config);

#endif /* __CLOGREADER_H */<|MERGE_RESOLUTION|>--- conflicted
+++ resolved
@@ -24,10 +24,7 @@
     int mode;
     char *prefix;
     int socket;
-<<<<<<< HEAD
-=======
     time_t last_attempt;
->>>>>>> 2454f1c4
 } logsocket;
 
 /* Logreader config */

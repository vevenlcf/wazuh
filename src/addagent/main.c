--- conflicted
+++ resolved
@@ -24,7 +24,6 @@
 __attribute__((noreturn)) static void helpmsg()
 {
     print_header();
-<<<<<<< HEAD
     print_out("  %s -[Vhlj] [-a <ip> -n <name>] [-F sec] [-e id] [-r id] [-i id] [-f file]", ARGV0);
     print_out("    -V          Version and license message.");
     print_out("    -h          This help message.");
@@ -34,25 +33,10 @@
     print_out("    -n <name>   Name for new agent.");
     print_out("    -e <id>     Extracts key for an agent (Manager only).");
     print_out("    -r <id>     Remove an agent (Manager only).");
-    print_out("    -i <id>     Import authentication key (Agent only).");
+    print_out("    -i <key>    Import authentication key (Agent only).");
     print_out("    -F <sec>    Remove agents with duplicated IP if disconnected since <sec> seconds.");
     print_out("    -f <file>   Bulk generate client keys from file (Manager only).");
     print_out("                <file> contains lines in IP,NAME format.");
-=======
-    print_out("  %s: -[Vhlj] [-a <ip> -n <name>] [-d sec] [-e id] [-r id] [-i id] [-f file]", ARGV0);
-    print_out("    -V          Version and license message");
-    print_out("    -h          This help message");
-    print_out("    -j          Use JSON output");
-    print_out("    -l          List available agents");
-    print_out("    -a <ip>     Add new agent");
-    print_out("    -e <id>     Extracts key for an agent (Manager only)");
-    print_out("    -r <id>     Remove an agent (Manager only)");
-    print_out("    -i <key>    Import authentication key (Agent only)");
-    print_out("    -n <name>   Name for new agent");
-    print_out("    -d <sec>    Remove agents with duplicated IP if disconnected since <sec> seconds");
-    print_out("    -f <file>   Bulk generate client keys from file (Manager only)");
-    print_out("                <file> contains lines in IP,NAME format");
->>>>>>> 06ab8f58
     exit(1);
 }
 

--- conflicted
+++ resolved
@@ -275,14 +275,7 @@
 
     char *protocol;
     int random_id = os_random();
-    char *timestamp;
-<<<<<<< HEAD
-    time_t now;
-    struct tm localtm = { .tm_sec = 0 };
-=======
->>>>>>> a010abe3
-
-    timestamp = w_get_timestamp(time(NULL));
+    char *timestamp = w_get_timestamp(time(NULL));
 
     if (random_id < 0)
         random_id = -random_id;
@@ -377,12 +370,7 @@
 char * sys_rpm_packages(int queue_fd, const char* LOCATION, int random_id){
 
     char *format = "rpm";
-    char *timestamp;
-<<<<<<< HEAD
-    time_t now;
-    struct tm localtm = { .tm_sec = 0 };
-=======
->>>>>>> a010abe3
+    char *timestamp = w_get_timestamp(time(NULL));
     cJSON *object = NULL;
     cJSON *package = NULL;
 
@@ -405,10 +393,6 @@
     // Define time to sleep between messages sent
     int usec = 1000000 / wm_max_eps;
 
-    // Set timestamp
-
-    timestamp = w_get_timestamp(time(NULL));
-
     if ((ret = db_create(&dbp, NULL, 0)) != 0) {
         mterror(WM_SYS_LOGTAG, "Failed to initialize the DB handler: %s", db_strerror(ret));
         free(timestamp);
@@ -518,18 +502,7 @@
                     }
 
                     if (!strncmp(info->tag, "install_time", 12)) {    // Format date
-<<<<<<< HEAD
-                        char installt[TIME_LENGTH];
-                        struct tm itime = { .tm_sec = 0 };
-                        time_t dateint = result;
-                        localtime_r(&dateint, &itime);
-
-                        snprintf(installt,TIME_LENGTH - 1,"%d/%02d/%02d %02d:%02d:%02d",
-                                itime.tm_year + 1900, itime.tm_mon + 1,
-                                itime.tm_mday, itime.tm_hour, itime.tm_min, itime.tm_sec);
-=======
                         char *installt = w_get_timestamp(result);
->>>>>>> a010abe3
 
                         cJSON_AddStringToObject(package, info->tag, installt);
                         free(installt);
@@ -610,21 +583,12 @@
     FILE *fp;
     size_t length;
     int i, installed = 1;
-    char *timestamp;
-<<<<<<< HEAD
-    time_t now;
-    struct tm localtm = { .tm_sec = 0 };
-=======
->>>>>>> a010abe3
+    char *timestamp = w_get_timestamp(time(NULL));
     cJSON *object = NULL;
     cJSON *package = NULL;
 
     // Define time to sleep between messages sent
     int usec = 1000000 / wm_max_eps;
-
-    // Set timestamp
-
-    timestamp = w_get_timestamp(time(NULL));
 
     memset(read_buff, 0, OS_MAXSTR);
 
@@ -823,14 +787,7 @@
 
     char *string;
     int random_id = os_random();
-    char *timestamp;
-<<<<<<< HEAD
-    time_t now;
-    struct tm localtm = { .tm_sec = 0 };
-=======
->>>>>>> a010abe3
-
-    timestamp = w_get_timestamp(time(NULL));
+    char *timestamp = w_get_timestamp(time(NULL));
 
     if (random_id < 0)
         random_id = -random_id;
@@ -885,19 +842,7 @@
 
     char *string;
     int random_id = os_random();
-    char *timestamp;
-<<<<<<< HEAD
-    time_t now;
-    struct tm localtm = { .tm_sec = 0 };
-
-    now = time(NULL);
-    localtime_r(&now, &localtm);
-
-    os_calloc(TIME_LENGTH, sizeof(char), timestamp);
-=======
->>>>>>> a010abe3
-
-    timestamp = w_get_timestamp(time(NULL));
+    char *timestamp = w_get_timestamp(time(NULL));
 
     if (random_id < 0)
         random_id = -random_id;
@@ -952,18 +897,10 @@
     int i = 0, size_ifaces = 0;
     struct ifaddrs *ifaddr = NULL, *ifa;
     int random_id = os_random();
-    char *timestamp;
-<<<<<<< HEAD
-    time_t now;
-    struct tm localtm = { .tm_sec = 0 };
-=======
->>>>>>> a010abe3
+    char *timestamp = w_get_timestamp(time(NULL));
 
     // Define time to sleep between messages sent
     int usec = 1000000 / wm_max_eps;
-
-    timestamp = w_get_timestamp(time(NULL));
-
 
     if (random_id < 0)
         random_id = -random_id;
@@ -1489,12 +1426,7 @@
 
 void sys_proc_linux(int queue_fd, const char* LOCATION) {
 
-    char *timestamp;
-<<<<<<< HEAD
-    time_t now;
-    struct tm localtm = { .tm_sec = 0 };
-=======
->>>>>>> a010abe3
+    char *timestamp = w_get_timestamp(time(NULL));
     int random_id = os_random();
 
     if (random_id < 0)
@@ -1502,8 +1434,6 @@
 
     // Define time to sleep between messages sent
     int usec = 1000000 / wm_max_eps;
-
-    timestamp = w_get_timestamp(time(NULL));
 
     PROCTAB* proc = openproc(PROC_FILLMEM | PROC_FILLSTAT | PROC_FILLSTATUS | PROC_FILLARG | PROC_FILLGRP | PROC_FILLUSR | PROC_FILLCOM | PROC_FILLENV);
 

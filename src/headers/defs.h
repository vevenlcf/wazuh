/* Copyright (C) 2015-2019, Wazuh Inc.
 * Copyright (C) 2009-2012 Trend Micro Inc.
 * All rights reserved.
 *
 * This program is a free software; you can redistribute it
 * and/or modify it under the terms of the GNU General Public
 * License (version 2) as published by the FSF - Free Software
 * Foundation.
 */

/* Global Definitions */

#ifndef __OS_HEADERS
#define __OS_HEADERS

#define TRUE            1
#define FALSE           0

#define READ    1
#define WRITE   2

#define OS_BINARY  0
#define OS_TEXT    1

/* Size limit control */
#define OS_SIZE_65536   65536
#define OS_SIZE_61440   61440
#define OS_SIZE_20480   20480
#define OS_SIZE_8192    8192
#define OS_SIZE_6144    6144
#define OS_SIZE_4096    4096
#define OS_SIZE_2048    2048
#define OS_SIZE_1024    1024
#define OS_SIZE_512     512
#define OS_SIZE_256     256
#define OS_SIZE_128     128

/* Level of log messages */
#define LOGLEVEL_CRITICAL 4
#define LOGLEVEL_ERROR 3
#define LOGLEVEL_WARNING 2
#define LOGLEVEL_INFO 1
#define LOGLEVEL_DEBUG 0

#define OS_MAXSTR       OS_SIZE_65536    /* Size for logs, sockets, etc  */
#define OS_BUFFER_SIZE  OS_SIZE_2048    /* Size of general buffers      */
#define OS_FLSIZE       OS_SIZE_256     /* Maximum file size            */
#define OS_HEADER_SIZE  OS_SIZE_128     /* Maximum header size          */
#define OS_LOG_HEADER   OS_SIZE_256     /* Maximum log header size      */
#define OS_SK_HEADER    OS_SIZE_6144    /* Maximum syscheck header size */
#define IPSIZE          INET6_ADDRSTRLEN /* IP Address size             */
#define AUTH_POOL       1000            /* Max number of connections    */
#define BACKLOG         128             /* Socket input queue length    */
#define MAX_EVENTS      1024            /* Max number of epoll events   */
#define EPOLL_MILLIS    -1              /* Epoll wait time              */
#define MAX_TAG_COUNTER 256             /* Max retrying counter         */
#define SOCK_RECV_TIME0 300             /* Socket receiving timeout (s) */
#define MIN_ORDER_SIZE  10              /* Minimum size of orders array */
#define KEEPALIVE_SIZE  700             /* Random keepalive string size */
#define MAX_DYN_STR     4194304         /* Max message size received 4MiB */

/* Some global names */
#define __ossec_name    "Wazuh"
<<<<<<< HEAD
#define __ossec_version "v3.9.1"
=======
#define __ossec_version "v3.10.0"
>>>>>>> ce7d9608
#define __author        "Wazuh Inc."
#define __contact       "info@wazuh.com"
#define __site          "http://www.wazuh.com"
#define __license       "\
This program is free software; you can redistribute it and/or modify\n\
it under the terms of the GNU General Public License (version 2) as \n\
published by the Free Software Foundation. For more details, go to \n\
https://www.gnu.org/licenses/gpl.html\n"

/* Maximum allowed PID */
#ifdef SOLARIS
#define MAX_PID 29999
#else
#define MAX_PID 32768
#endif

/* Limit of 256 agents */
#ifndef MAX_AGENTS
#define MAX_AGENTS  256
#endif

/* First ID assigned by authd */
#ifndef AUTHD_FIRST_ID
#define AUTHD_FIRST_ID  1024
#endif

/* Notify the manager */
#define NOTIFY_TIME     10      // ... every 10 seconds
#define RECONNECT_TIME  60      // Time to reconnect
#define DISCON_TIME     1800    // Take agent as disconnected

/* User Configuration */
#ifndef MAILUSER
#define MAILUSER        "ossecm"
#endif

#ifndef USER
#define USER            "ossec"
#endif

#ifndef REMUSER
#define REMUSER         "ossecr"
#endif

#ifndef ROOTUSER
#define ROOTUSER        "root"
#endif

#ifndef GROUPGLOBAL
#define GROUPGLOBAL     "ossec"
#endif

#ifndef DEFAULTDIR
#define DEFAULTDIR      "/var/ossec"
#endif

/* Default queue */
#define DEFAULTQUEUE    "/queue/ossec/queue"

// Authd local socket
#define AUTH_LOCAL_SOCK "/queue/ossec/auth"
#define AUTH_LOCAL_SOCK_PATH DEFAULTDIR AUTH_LOCAL_SOCK

// Remote requests socket
#define REMOTE_REQ_SOCK "/queue/ossec/request"

// Local requests socket
#define COM_LOCAL_SOCK  "/queue/ossec/com"
#define LC_LOCAL_SOCK  "/queue/ossec/logcollector"
#define SYS_LOCAL_SOCK  "/queue/ossec/syscheck"
#define WM_LOCAL_SOCK  "/queue/ossec/wmodules"
#define ANLSYS_LOCAL_SOCK  "/queue/ossec/analysis"
#define MAIL_LOCAL_SOCK "/queue/ossec/mail"
#define LESSD_LOCAL_SOCK "/queue/ossec/agentless"
#define INTG_LOCAL_SOCK "/queue/ossec/integrator"
#define CSYS_LOCAL_SOCK  "/queue/ossec/csyslog"
#define MON_LOCAL_SOCK  "/queue/ossec/monitor"
#define CLUSTER_SOCK "/queue/cluster/c-internal.sock"
#define CONTROL_SOCK "/queue/ossec/control"

// Attempts to check sockets availability
#define SOCK_ATTEMPTS   10

// Database socket
#define WDB_LOCAL_SOCK "/queue/db/wdb"
#ifndef WIN32
#define WDB_LOCAL_SOCK_PATH DEFAULTDIR WDB_LOCAL_SOCK
#endif

#define WM_DOWNLOAD_SOCK "/queue/ossec/download"
#define WM_DOWNLOAD_SOCK_PATH DEFAULTDIR WM_DOWNLOAD_SOCK

#define WM_KEY_REQUEST_SOCK "/queue/ossec/krequest"
#define WM_KEY_REQUEST_SOCK_PATH DEFAULTDIR WM_KEY_REQUEST_SOCK

/* Active Response files */
#define DEFAULTAR_FILE  "ar.conf"

#ifndef WIN32
#define DEFAULTAR       "/etc/shared/" DEFAULTAR_FILE
#define AR_BINDIR       "/active-response/bin"
#define AGENTCONFIGINT  "/etc/shared/agent.conf"
#define AGENTCONFIG     DEFAULTDIR "/etc/shared/agent.conf"
#define DEF_CA_STORE    DEFAULTDIR "/etc/wpk_root.pem"
#else
#define DEFAULTAR       "shared/" DEFAULTAR_FILE
#define AR_BINDIR       "active-response/bin"
#define AGENTCONFIG     "shared/agent.conf"
#define AGENTCONFIGINT  "shared/agent.conf"
#define DEF_CA_STORE    "wpk_root.pem"
#endif

/* Exec queue */
#define EXECQUEUE       "/queue/alerts/execq"

/* Security configuration assessment module queue */
#define CFGAQUEUE       "/queue/alerts/cfgaq"

/* Security configuration assessment remoted queue */
#define CFGARQUEUE       "/queue/alerts/cfgarq"

/* Exec queue api*/
#define EXECQUEUEA      "/queue/alerts/execa"

/* Active Response queue */
#define ARQUEUE         "/queue/alerts/ar"

/* Decoder file */
#define XML_LDECODER    "etc/decoders/local_decoder.xml"

/* Agent information location */
#define AGENTINFO_DIR    "/queue/agent-info"
#define AGENTINFO_DIR_PATH DEFAULTDIR "/queue/agent-info"

/* Agent groups location */
#define GROUPS_DIR    "/queue/agent-groups"

/* Default group name */
#define DEFAULT_GROUP "default"

/* Syscheck directory */
#define SYSCHECK_DIR    "/queue/syscheck"

/* Rootcheck directory */
#define ROOTCHECK_DIR    "/queue/rootcheck"

/* Backup directory for agents */
#define AGNBACKUP_DIR    "/backup/agents"

/* Wazuh Database */
#define WDB_DIR         "var/db"
#define WDB2_DIR        "queue/db"
#define WDB_GLOB_NAME   "global.db"
#define WDB_PROF_NAME   ".template.db"

/* Diff queue */
#ifndef WIN32
#define DIFF_DIR        "/queue/diff"
#define DIFF_DIR_PATH   DEFAULTDIR DIFF_DIR
#else
#define DIFF_DIR_PATH "queue/diff"
#endif
#define DIFF_NEW_FILE  "new-entry"
#define DIFF_LAST_FILE "last-entry"
#define DIFF_GZ_FILE "last-entry.gz"
#define DIFF_TEST_HOST "__test"

/* Syscheck data */
#define SYSCHECK        "syscheck"
#define SYSCHECK_REG    "syscheck-registry"

/* Rule path */
#define RULEPATH        "/rules"

/* Wait file */
#ifndef WIN32
#define WAIT_FILE       "/queue/ossec/.wait"
#else
#define WAIT_FILE       ".wait"
#endif

/* Agent information file */
#ifndef WIN32
#define AGENT_INFO_FILE "/queue/ossec/.agent_info"
#define AGENT_INFO_FILEP DEFAULTDIR AGENT_INFO_FILE
#define AGENT_INFO_FILEF DEFAULTDIR AGENTINFO_DIR "/%s-%s"
#else
#define AGENT_INFO_FILE ".agent_info"
#define AGENT_INFO_FILEP AGENT_INFO_FILE
#endif

/* Syscheck restart */
#ifndef WIN32
#define SYSCHECK_RESTART        "/var/run/.syscheck_run"
#define SYSCHECK_RESTART_PATH   DEFAULTDIR SYSCHECK_RESTART
#else
#define SYSCHECK_RESTART        "syscheck/.syscheck_run"
#define SYSCHECK_RESTART_PATH   "syscheck/.syscheck_run"
#endif

/* Agentless directories */
#define AGENTLESSDIR        "/agentless"
#define AGENTLESSPASS       "/agentless/.passlist"
#define AGENTLESS_ENTRYDIR  "/queue/agentless"

/* Integration directory. */
#define INTEGRATORDIR "/integrations"
#define INTEGRATORDIRPATH    DEFAULTDIR INTEGRATORDIR


/* Internal definitions files */
#ifndef WIN32
#define OSSEC_DEFINES   "/etc/internal_options.conf"
#define OSSEC_LDEFINES   "/etc/local_internal_options.conf"
#else
#define OSSEC_DEFINES   "internal_options.conf"
#define OSSEC_LDEFINES   "local_internal_options.conf"
#endif

/* Log directories */
#define EVENTS            "/logs/archives"
#define EVENTS_DAILY      "/logs/archives/archives.log"
#define ALERTS            "/logs/alerts"
#define ALERTS_PATH       DEFAULTDIR ALERTS
#define ALERTS_DAILY      "/logs/alerts/alerts.log"
#define ALERTSJSON_DAILY  "/logs/alerts/alerts.json"
#define FWLOGS            "/logs/firewall"
#define FWLOGS_DAILY      "/logs/firewall/firewall.log"
#define EVENTSJSON_DAILY  "/logs/archives/archives.json"

/* Stats directories */
#define STATWQUEUE  "/stats/weekly-average"
#define STATQUEUE   "/stats/hourly-average"
#define STATSAVED   "/stats/totals"

/* Authentication keys file */
#ifndef WIN32
#define KEYS_FILE       "/etc/client.keys"
#define AUTHD_PASS      "/etc/authd.pass"
#define KEYSFILE_PATH   DEFAULTDIR KEYS_FILE
#define AUTHDPASS_PATH  DEFAULTDIR AUTHD_PASS
#else
#define KEYS_FILE       "client.keys"
#define KEYSFILE_PATH   KEYS_FILE
#define AUTHD_PASS      "authd.pass"
#define AUTHDPASS_PATH  AUTHD_PASS
#endif

#ifndef AUTH_FILE
#define AUTH_FILE       KEYS_FILE
#endif

/* Timestamp file */
#define TIMESTAMP_FILE  "/queue/agents-timestamp"

/* Shared config directory */
#ifndef WIN32
#define SHAREDCFG_DIR   "/etc/shared"
#else
#define SHAREDCFG_DIR   "shared"
#endif

/* Multi-groups directory */
#define MULTIGROUPS_DIR   "/var/multigroups"
#define MAX_GROUP_NAME 255
#define MULTIGROUP_SEPARATOR ','
#define MAX_GROUPS_PER_MULTIGROUP 256

// Incoming directory
#ifndef WIN32
#define INCOMING_DIR   "/var/incoming"
#else
#define INCOMING_DIR   "incoming"
#endif

// Upgrade directory
#ifndef WIN32
#define UPGRADE_DIR   "/var/upgrade"
#else
#define UPGRADE_DIR   "upgrade"
#endif

// Download directory
#define DOWNLOAD_DIR  "/var/download"

/* Built-in defines */
#define DEFAULTQPATH    DEFAULTDIR DEFAULTQUEUE

#ifndef WIN32
#define OSSECCONF       "/etc/ossec.conf"
#define DEFAULTCPATH    DEFAULTDIR OSSECCONF
#else
#define OSSECCONF       "ossec.conf"
#define DEFAULTCPATH    "ossec.conf"
#endif

#ifndef WIN32
#define DEFAULTARPATH           DEFAULTDIR DEFAULTAR
#define AR_BINDIRPATH           DEFAULTDIR AR_BINDIR
#define AGENTLESSDIRPATH        DEFAULTDIR AGENTLESSDIR
#define AGENTLESSPASSPATH       DEFAULTDIR AGENTLESSPASS
#define AGENTLESS_ENTRYDIRPATH  DEFAULTDIR AGENTLESS_ENTRYDIR
#else
#define DEFAULTARPATH           "shared/ar.conf"
#define AR_BINDIRPATH           "active-response/bin"
#define AGENTLESSDIRPATH        AGENTLESSDIR
#define AGENTLESSPASSPATH       AGENTLESSPASS
#define AGENTLESS_ENTRYDIRPATH  AGENTLESS_ENTRYDIR
#endif
#define EXECQUEUEPATH           DEFAULTDIR EXECQUEUE
#define CFGASSESSMENTQUEUEPATH  DEFAULTDIR CFGAQUEUE

#define EXECQUEUEPATHAPI        DEFAULTDIR EXECQUEUEA

#ifdef WIN32
#define SHAREDCFG_DIRPATH   SHAREDCFG_DIR
#else
#define SHAREDCFG_DIRPATH   DEFAULTDIR SHAREDCFG_DIR
#endif

#define SHAREDCFG_FILE      SHAREDCFG_DIR "/merged.mg"
#define SHAREDCFG_FILEPATH  SHAREDCFG_DIRPATH "/merged.mg"
#define SHAREDCFG_FILENAME  "merged.mg"

#define WAIT_FILE_PATH  DEFAULTDIR WAIT_FILE

#define MAX_QUEUED_EVENTS_PATH "/proc/sys/fs/inotify/max_queued_events"

#define TMP_DIR "tmp"
#define TMP_PATH DEFAULTDIR "/" TMP_DIR

/* Windows COMSPEC */
#define COMSPEC "C:\\Windows\\System32\\cmd.exe"

/* Default ports */
#ifndef DEFAULT_SECURE
#define DEFAULT_SECURE 1514 /* Default encrypted */
#endif

#ifndef DEFAULT_SYSLOG
#define DEFAULT_SYSLOG 514 /* Default syslog port - udp */
#endif

/* XML global elements */
#ifndef xml_global
#define xml_global "global"
#endif

#ifndef xml_alerts
#define xml_alerts "alerts"
#endif

#ifndef xml_rules
#define xml_rules "rules"
#endif

#ifndef xml_localfile
#define xml_localfile "localfile"
#endif

#ifndef xml_remote
#define xml_remote "remote"
#endif

#ifndef xml_client
#define xml_client "client"
#endif

#ifndef xml_execd
#define xml_execd "execd"
#endif

#ifndef xml_syscheck
#define xml_syscheck "syscheck"
#endif

#ifndef xml_rootcheck
#define xml_rootcheck "rootcheck"
#endif

#ifndef xml_command
#define xml_command  "command"
#endif

#ifndef xml_ar
#define xml_ar      "active-response"
#endif

#define CLOCK_LENGTH 256

#define SECURITY_CONFIGURATION_ASSESSMENT_DIR   "/ruleset/sca"

#define SECURITY_CONFIGURATION_ASSESSMENT_DIR_WIN   "ruleset\\sca"

#ifdef WIN32
#define FTELL_TT "%lld"
#define FTELL_INT64 (int64_t)
#else
#define FTELL_TT "%ld"
#define FTELL_INT64 (long)
#endif

#endif /* __OS_HEADERS */<|MERGE_RESOLUTION|>--- conflicted
+++ resolved
@@ -61,11 +61,7 @@
 
 /* Some global names */
 #define __ossec_name    "Wazuh"
-<<<<<<< HEAD
-#define __ossec_version "v3.9.1"
-=======
 #define __ossec_version "v3.10.0"
->>>>>>> ce7d9608
 #define __author        "Wazuh Inc."
 #define __contact       "info@wazuh.com"
 #define __site          "http://www.wazuh.com"

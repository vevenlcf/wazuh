--- conflicted
+++ resolved
@@ -95,11 +95,8 @@
 /* Similar to strtok_r but checks for full delim appearances */
 char *w_strtok_r_str_delim(const char *delim, char **remaining_str);
 
-<<<<<<< HEAD
 // Returns the characters number of the string source if, only if, source is included completely in str, 0 in other case.
 int w_compare_str(char * source, char * str);
-=======
 const char * find_string_in_array(char * const string_array[], size_t array_len, const char * const str, const size_t str_len);
->>>>>>> e5c3d636
 
 #endif
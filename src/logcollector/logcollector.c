--- conflicted
+++ resolved
@@ -31,13 +31,10 @@
 logsocket *logsk;
 int vcheck_files;
 int maximum_lines;
-<<<<<<< HEAD
 int maximum_files;
+int sample_log_length;
 int current_files = 0;
 int total_files = 0;
-=======
-int sample_log_length;
->>>>>>> 251627a3
 static int _cday = 0;
 static int N_INPUT_THREADS = N_MIN_INPUT_THREADS;
 static int OUTPUT_QUEUE_SIZE = OUTPUT_MIN_QUEUE_SIZE;
@@ -86,7 +83,7 @@
     struct stat tmp_stat;
 
     check_pattern_expand(current);
-    
+
     /* Set the files mutexes */
     w_set_file_mutexes();
 #else
@@ -196,72 +193,7 @@
         }
 
         else {
-<<<<<<< HEAD
             set_read(current, i, j);
-=======
-            logff[i].command = NULL;
-
-            /* Initialize the files */
-            if (logff[i].ffile) {
-                /* Day must be zero for all files to be initialized */
-                _cday = 0;
-                if (update_fname(i)) {
-                    handle_file(i, 1, 1);
-                } else {
-                    merror_exit(PARSE_ERROR, logff[i].ffile);
-                }
-
-            } else {
-                handle_file(i, 1, 1);
-            }
-
-            minfo(READING_FILE, logff[i].file);
-            tg = 0;
-            if (logff[i].target){
-                while (logff[i].target[tg]) {
-                    mdebug1("Socket target for '%s' -> %s", logff[i].file, logff[i].target[tg]);
-                    tg++;
-                }
-            }
-
-            /* Get the log type */
-            if (strcmp("snort-full", logff[i].logformat) == 0) {
-                logff[i].read = read_snortfull;
-            }
-#ifndef WIN32
-            if (strcmp("ossecalert", logff[i].logformat) == 0) {
-                logff[i].read = read_ossecalert;
-            }
-#endif
-            else if (strcmp("nmapg", logff[i].logformat) == 0) {
-                logff[i].read = read_nmapg;
-            } else if (strcmp("json", logff[i].logformat) == 0) {
-                logff[i].read = read_json;
-            } else if (strcmp("mysql_log", logff[i].logformat) == 0) {
-                logff[i].read = read_mysql_log;
-            } else if (strcmp("mssql_log", logff[i].logformat) == 0) {
-                logff[i].read = read_mssql_log;
-            } else if (strcmp("postgresql_log", logff[i].logformat) == 0) {
-                logff[i].read = read_postgresql_log;
-            } else if (strcmp("djb-multilog", logff[i].logformat) == 0) {
-                if (!init_djbmultilog(i)) {
-                    merror(INV_MULTILOG, logff[i].file);
-                    if (logff[i].fp) {
-                        fclose(logff[i].fp);
-                        logff[i].fp = NULL;
-                    }
-                    logff[i].file = NULL;
-                }
-                logff[i].read = read_djbmultilog;
-            } else if (strncmp(logff[i].logformat, "multi-line:", 10) == 0) {
-                logff[i].read = read_multiline;
-            } else if (strcmp("audit", logff[i].logformat) == 0) {
-                logff[i].read = read_audit;
-            } else {
-                logff[i].read = read_syslog;
-            }
-
->>>>>>> 251627a3
             /* More tweaks for Windows. For some reason IIS places
              * some weird characters at the end of the files and getc
              * always returns 0 (even after clearerr).
@@ -308,7 +240,6 @@
 
         f_check++;
 
-<<<<<<< HEAD
         if(f_check > vcheck_files){
             w_rwlock_wrlock(&files_update_rwlock);
             f_check = 0;
@@ -321,88 +252,6 @@
                     continue;
                 } else {
                     break;
-=======
-        /* Check which file is available */
-        for (i = 0; i <= max_file; i++) {
-            if (logff[i].duplicated) {
-                continue;
-            }
-
-            if (!logff[i].fp) {
-                /* Run the command */
-                if (logff[i].command && (f_check % 2)) {
-                    curr_time = time(0);
-                    if ((curr_time - logff[i].size) >= logff[i].ign) {
-                        logff[i].size = curr_time;
-                        logff[i].read(i, &r, 0);
-                    }
-                }
-                continue;
-            }
-
-            /* Windows with IIS logs is very strange.
-             * For some reason it always returns 0 (not EOF)
-             * the fgetc. To solve this problem, we always
-             * pass it to the function pointer directly.
-             */
-#ifndef WIN32
-            /* We check for the end of file. If is returns EOF,
-             * we don't attempt to read it.
-             */
-            if ((r = fgetc(logff[i].fp)) == EOF) {
-                clearerr(logff[i].fp);
-                continue;
-            }
-
-            /* If it is not EOF, we need to return the read character */
-            ungetc(r, logff[i].fp);
-#endif
-
-            /* Finally, send to the function pointer to read it */
-            logff[i].read(i, &r, 0);
-            /* Check for error */
-            if (!ferror(logff[i].fp)) {
-                /* Clear EOF */
-                clearerr(logff[i].fp);
-
-                /* Parsing error */
-                if (r != 0) {
-                    logff[i].ign++;
-                }
-            }
-            /* If ferror is set */
-            else {
-                merror(FREAD_ERROR, logff[i].file, errno, strerror(errno));
-#ifndef WIN32
-                if (fseek(logff[i].fp, 0, SEEK_END) < 0)
-#else
-                if (1)
-#endif
-                {
-
-#ifndef WIN32
-                    merror(FSEEK_ERROR, logff[i].file, errno, strerror(errno));
-#endif
-
-                    /* Close the file */
-                    if (logff[i].fp) {
-                        fclose(logff[i].fp);
-#ifdef WIN32
-                        CloseHandle(logff[i].h);
-#endif
-                    }
-                    logff[i].fp = NULL;
-
-
-                    /* Try to open it again */
-                    if (handle_file(i, 1, 1) != 0) {
-                        logff[i].ign++;
-                        continue;
-                    }
-#ifdef WIN32
-                    logff[i].read(i, &r, 1);
-#endif
->>>>>>> 251627a3
                 }
             }
 
@@ -637,7 +486,7 @@
             w_rwlock_unlock(&files_update_rwlock);
         }
         rand_keepalive_str(keepalive, KEEPALIVE_SIZE);
-        SendMSG(logr_queue, keepalive, "ossec-keepalive", LOCALFILE_MQ);    
+        SendMSG(logr_queue, keepalive, "ossec-keepalive", LOCALFILE_MQ);
         sleep(1);
     }
 }
@@ -851,7 +700,7 @@
     minfo(READING_FILE, current->file);
     /* Initialize the files */
     if (current->ffile) {
-        
+
         /* Day must be zero for all files to be initialized */
         _cday = 0;
         if (update_fname(i, j)) {
@@ -868,7 +717,7 @@
         }
     }
 
-    
+
 
     tg = 0;
     if (current->target) {
@@ -1037,9 +886,14 @@
             break;
         }
 
+        os_malloc(sizeof(logtarget), current->log_target);
+
         for (j = 0; current->target[j]; j++) {
+            os_realloc(current->log_target, (j + 2) * sizeof(logtarget), current->log_target);
+            memset(current->log_target + j, 0, sizeof(logtarget));
+
             if (strcmp(current->target[j], "agent") == 0) {
-                current->target_socket[j] = &default_agent;
+                current->log_target[j].log_socket = &default_agent;
                 w_msg_hash_queues_add_entry("agent");
                 continue;
             }
@@ -1053,8 +907,39 @@
             if (found != 0) {
                 merror_exit("Socket '%s' for '%s' is not defined.", current->target[j], file);
             } else {
-                current->target_socket[j] = &logsk[k];
+                current->log_target[j].log_socket = &logsk[k];
                 w_msg_hash_queues_add_entry(logsk[k].name);
+            }
+        }
+
+        memset(current->log_target + j, 0, sizeof(logtarget));
+
+        // Add output formats
+
+        if (current->out_format) {
+            for (j = 0; current->out_format[j]; ++j) {
+                if (current->out_format[j]->target) {
+                    // Fill the corresponding target
+
+                    for (k = 0; current->target[k]; ++k) {
+                        if (strcmp(current->target[k], current->out_format[j]->target) == 0) {
+                            current->log_target[k].format = current->out_format[j]->format;
+                            break;
+                        }
+                    }
+
+                    if (!current->target[k]) {
+                        mwarn("Log target '%s' not found for the output format of localfile '%s'.", current->out_format[j]->target, current->file);
+                    }
+                } else {
+                    // Fill the targets that don't yet have a format
+
+                    for (k = 0; current->target[k]; k++) {
+                        if (!current->log_target[k].format) {
+                            current->log_target[k].format = current->out_format[j]->format;
+                        }
+                    }
+                }
             }
         }
     }
@@ -1100,21 +985,20 @@
     return result;
 }
 
-int w_msg_hash_queues_push(const char *str,char *file,char *outformat,unsigned long size,logsocket **target_socket,char queue_mq){
+int w_msg_hash_queues_push(const char *str, char *file, unsigned long size, logtarget * targets, char queue_mq) {
     w_msg_queue_t *msg;
     int i;
 
-    for (i = 0; target_socket[i] && target_socket[i]->name; i++)
+    for (i = 0; targets[i].log_socket; i++)
     {
         w_mutex_lock(&mutex);
 
-        while (msg = (w_msg_queue_t *)OSHash_Get(msg_queues_table,target_socket[i]->name), !msg) {
+        while (msg = (w_msg_queue_t *)OSHash_Get(msg_queues_table, targets[i].log_socket->name), !msg) {
             w_cond_wait(&available, &mutex);
         }
 
         w_mutex_unlock(&mutex);
-
-        w_msg_queue_push(msg,str,file,outformat,size,target_socket,queue_mq);
+        w_msg_queue_push(msg, str, file, size, &targets[i], queue_mq);
         return 0;
     }
 
@@ -1138,7 +1022,7 @@
     return NULL;
 }
 
-int w_msg_queue_push(w_msg_queue_t * msg,const char * buffer,char *file,char *outformat, unsigned long size,logsocket **target_socket,char queue_mq){
+int w_msg_queue_push(w_msg_queue_t * msg, const char * buffer, char *file, unsigned long size, logtarget * log_target, char queue_mq) {
     w_message_t *message;
     static int reported = 0;
     int result;
@@ -1150,11 +1034,10 @@
     memcpy(message->buffer,buffer,size);
     message->size = size;
     message->file = file;
-    message->outformat = outformat;
-    message->target_socket = target_socket;
+    message->log_target = log_target;
     message->queue_mq = queue_mq;
 
-   
+
     if (result = queue_push(msg->msg_queue, message), result == 0) {
         w_cond_signal(&msg->available);
     }
@@ -1203,9 +1086,9 @@
         /* Pop message from the queue */
         message = w_msg_queue_pop(msg_queue);
 
-        if (SendMSGtoSCK(logr_queue, message->buffer, message->file,
-                        message->queue_mq, message->target_socket, message->outformat) < 0) {
-                merror(QUEUE_SEND);
+        if (SendMSGtoSCK(logr_queue, message->buffer, message->file, message->queue_mq, message->log_target) < 0) {
+            merror(QUEUE_SEND);
+
             if ((logr_queue = StartMQ(DEFAULTQPATH, WRITE)) < 0) {
                 merror_exit(QUEUE_FATAL, DEFAULTQPATH);
             }
@@ -1213,7 +1096,7 @@
 
         free(message->buffer);
         free(message);
-    }  
+    }
 
     return NULL;
 }
@@ -1280,7 +1163,7 @@
         /* Check for messages in the event viewer */
         win_readel();
 #endif
-        
+
         f_check++;
 
         /* Check which file is available */
@@ -1297,7 +1180,7 @@
                 }
             }
             w_rwlock_unlock(&files_update_rwlock);
-               
+
             if (pthread_mutex_trylock(&current->mutex) == 0){
 
                 if (!current->fp) {

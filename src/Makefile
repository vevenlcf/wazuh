--- conflicted
+++ resolved
@@ -55,10 +55,7 @@
 windows_agent:
 		( cd win32 && /bin/sh ./gen_win.sh )
 		( cd win-pkg && /bin/sh ./make.sh )
-<<<<<<< HEAD
-=======
-        
->>>>>>> f83b29ec
+
 setagent:
 		@echo "CEXTRA=-DCLIENT" >> ./Config.OS
 

# Copyright (C) 2015-2019, Wazuh Inc.
# TODO: mysql and postgresql?
#
# Copyright (C) 2015-2019, Wazuh Inc.
#
# This program is free software; you can redistribute it and/or modify
# it under the terms of the GNU General Public License as published by
# the Free Software Foundation; either version 2 of the License, or
# (at your option) any later version.
#

uname_S := $(shell sh -c 'uname -s 2>/dev/null || echo not')
uname_P := $(shell sh -c 'uname -p 2>/dev/null || echo not')
uname_R := $(shell sh -c 'uname -r 2>/dev/null || echo not')
HAS_CHECKMODULE = $(shell command -v checkmodule > /dev/null && echo YES)
HAS_SEMODULE_PACKAGE = $(shell command -v semodule_package > /dev/null && echo YES)

ROUTE_PATH := $(shell pwd)
EXTERNAL_JSON=external/cJSON/
EXTERNAL_ZLIB=external/zlib/
EXTERNAL_SQLITE=external/sqlite/
EXTERNAL_OPENSSL=external/openssl/
EXTERNAL_LIBYAML=external/libyaml/
EXTERNAL_CURL=external/curl/
EXTERNAL_AUDIT=external/audit-userspace/
EXTERNAL_LIBFFI=external/libffi/
EXTERNAL_CPYTHON=external/cpython/
EXTERNAL_MSGPACK=external/msgpack/
ifneq (${TARGET},winagent)
EXTERNAL_PROCPS=external/procps/
EXTERNAL_LIBDB=external/libdb/build_unix/
endif
MAXAGENTS?=100000
# XXX Becareful NO EXTRA Spaces here
PREFIX?=/var/ossec
PG_CONFIG?=pg_config
MY_CONFIG?=mysql_config
PRELUDE_CONFIG?=libprelude-config
OSSEC_GROUP?=ossec
OSSEC_USER?=ossec
OSSEC_USER_MAIL?=ossecm
OSSEC_USER_REM?=ossecr
SHARED=so
SELINUX_MODULE=selinux/wazuh.mod
SELINUX_ENFORCEMENT=selinux/wazuh.te
SELINUX_POLICY=selinux/wazuh.pp

USE_PRELUDE?=no
USE_ZEROMQ?=no
USE_GEOIP?=no
USE_INOTIFY=no
USE_BIG_ENDIAN=no
USE_AUDIT=no
USE_FRAMEWORK_LIB=no
MINGW_HOST=unknown
USE_MSGPACK_OPT=yes

DISABLE_SHARED?=no
DISABLE_SYSC?=no
DISABLE_CISCAT?=no

ifneq ($(HAS_CHECKMODULE),)
ifneq ($(HAS_SEMODULE_PACKAGE),)
USE_SELINUX=yes
else
USE_SELINUX=no
endif
else
USE_SELINUX=no
endif

ONEWAY?=no
CLEANFULL?=no

DEFINES=-DMAX_AGENTS=${MAXAGENTS} -DOSSECHIDS
DEFINES+=-DDEFAULTDIR=\"${PREFIX}\"
DEFINES+=-DUSER=\"${OSSEC_USER}\"
DEFINES+=-DREMUSER=\"${OSSEC_USER_REM}\"
DEFINES+=-DGROUPGLOBAL=\"${OSSEC_GROUP}\"
DEFINES+=-DMAILUSER=\"${OSSEC_USER_MAIL}\"

ifneq (${TARGET},winagent)
		DEFINES+=-D${uname_S}
ifeq (${uname_S},Linux)
		DEFINES+=-DINOTIFY_ENABLED -D_XOPEN_SOURCE=600 -D_GNU_SOURCE
#		DEFINES+=-DUSE_MAGIC
		OSSEC_CFLAGS+=-pthread -I${EXTERNAL_LIBDB}
		OSSEC_LDFLAGS+='-Wl,-rpath,$$ORIGIN/../lib'
		OSSEC_LIBS+=-lrt -ldl -lm
#		OSSEC_LDFLAGS+=-lmagic
		OSSEC_LDFLAGS+=-pthread -lrt -ldl
#		OSSEC_LDFLAGS+=-lmagic
		OSSEC_CFLAGS+=-Wl,--start-group
		USE_AUDIT=yes
ifneq (,$(filter ${USE_AUDIT},YES yes y Y 1))
		OSSEC_CFLAGS+=-I$(EXTERNAL_AUDIT)lib
endif
else
ifeq (${uname_S},AIX)
		DEFINES+=-DAIX -D__unix
		DEFINES+=-DHIGHFIRST
		OSSEC_CFLAGS+=-pthread
		OSSEC_LDFLAGS+=-pthread
		PATH:=${PATH}:/usr/vac/bin
		CC=gcc
else
ifeq (${uname_S},SunOS)
		DEFINES+=-DSOLARIS
		DEFINES+=-DHIGHFIRST
		DEFINES+=-D_REENTRANT
ifneq (${uname_P},sparc)
ifneq ($(uname_R),5.10)
		OSSEC_LDFLAGS+=-z relax=secadj
else
		OSSEC_CFLAGS+=-DMSGPACK_ZONE_ALIGN=8
endif
endif
		OSSEC_LDFLAGS+='-Wl,-rpath,$$ORIGIN/../lib'
		OSSEC_LIBS+=-lsocket -lnsl -lresolv -lrt -lpthread
		PATH:=${PATH}:/usr/ccs/bin:/usr/xpg4/bin:/opt/csw/gcc3/bin:/opt/csw/bin:/usr/sfw/bin
		CC=gcc
#		This is necessary in order to compile libcurl
		NM=gnm
		uname_M := $(shell sh -c 'uname -m 2>/dev/null || echo not')
else
ifeq (${uname_S},Darwin)
		DEFINES+=-DDarwin
		DEFINES+=-DHIGHFIRST
		OSSEC_CFLAGS+=-pthread
		OSSEC_LDFLAGS+=-pthread
		OSSEC_LDFLAGS+=-Xlinker -rpath -Xlinker "@executable_path/../lib"
		SHARED=dylib
		OSSEC_LIBS+=-framework Security
else
ifeq (${uname_S},FreeBSD)
		DEFINES+=-DFreeBSD
		OSSEC_CFLAGS+=-pthread -I/usr/local/include
		OSSEC_LDFLAGS+=-pthread
		OSSEC_LDFLAGS+=-L/usr/local/lib
		OSSEC_LDFLAGS+='-Wl,-rpath,$$ORIGIN/../lib'
else
ifeq (${uname_S},NetBSD)
		DEFINES+=-DNetBSD
		OSSEC_CFLAGS+=-pthread
		OSSEC_LDFLAGS+=-pthread
		OSSEC_LDFLAGS+='-Wl,-rpath,$$ORIGIN/../lib'
else
ifeq (${uname_S},OpenBSD)
		DEFINES+=-DOpenBSD
		OSSEC_CFLAGS+=-pthread
		OSSEC_LDFLAGS+=-pthread
		OSSEC_LDFLAGS+=-L/usr/local/lib
		OSSEC_LDFLAGS+=-Wl,-zorigin '-Wl,-rpath,$$ORIGIN/../lib'
else
ifeq (${uname_S},HP-UX)
		DEFINES+=-DHPUX
		DEFINES+=-D_XOPEN_SOURCE_EXTENDED
		DEFINES+=-DHIGHFIRST
		DEFINES+=-DOS_BIG_ENDIAN
		OSSEC_CFLAGS+=-pthread
		OSSEC_LDFLAGS+=-lrt
ifeq (,$(filter ${DISABLE_SHARED},YES yes y Y 1))
		OSSEC_LDFLAGS+='-Wl,-rpath,$$ORIGIN/../lib'
endif
		OSSEC_CFLAGS+=-pthread
		OSSEC_LDFLAGS+=-pthread
		PATH:=${PATH}:/usr/local/bin
		CC=gcc
		INSTALL=/usr/local/coreutils/bin/install
else
	    # Unknow platform
endif # HPUX
endif # OpenBSD
endif # NetBSD
endif # FreeBSD
endif # Darwin
endif # SunOS
endif # AIX
endif # Linux
else
		SHARED=dll
		DEFINES_EVENTCHANNEL=-D_WIN32_WINNT=0x600
		OSSEC_CFLAGS+=-pthread
		OSSEC_LDFLAGS+=-pthread
endif # winagent

ifeq (,$(filter ${DISABLE_SYSC},YES yes y Y 1))
	DEFINES+=-DENABLE_SYSC
endif

ifeq (,$(filter ${DISABLE_CISCAT},YES yes y Y 1))
	DEFINES+=-DENABLE_CISCAT
endif

ifeq (,$(filter ${DISABLE_SHARED},YES yes y Y 1))
	DEFINES+=-DENABLE_SHARED
endif

ifneq (,$(filter ${DEBUGAD},YES yes y Y 1))
	DEFINES+=-DDEBUGAD
endif

ifneq (,$(filter ${DEBUG},YES yes y Y 1))
	OSSEC_CFLAGS+=-g
else
	OSSEC_CFLAGS+=-DNDEBUG
	OFLAGS+=-O2
endif #DEBUG

OSSEC_CFLAGS+=${OFLAGS}
OSSEC_LDFLAGS+=${OFLAGS}

ifneq (,$(filter ${CLEANFULL},YES yes y Y 1))
	DEFINES+=-DCLEANFULL
endif

ifneq (,$(filter ${ONEWAY},YES yes y Y 1))
	DEFINES+=-DONEWAY_ENABLED
endif

ifneq (,$(filter ${USE_AUDIT},YES yes y Y 1))
        DEFINES+=-DENABLE_AUDIT
endif

ifeq (${COVERITY}, YES)
	DEFINES+=-D__coverity__
endif

OSSEC_CFLAGS+=${DEFINES}
OSSEC_CFLAGS+=-pipe -Wall -Wextra -std=gnu99
OSSEC_CFLAGS+=-I./ -I./headers/ -I${EXTERNAL_OPENSSL}include -I$(EXTERNAL_JSON) -I${EXTERNAL_LIBYAML}include -I${EXTERNAL_CURL}include -I${EXTERNAL_MSGPACK}include

OSSEC_CFLAGS += ${CFLAGS}
OSSEC_LDFLAGS += ${LDFLAGS}
OSSEC_LIBS += $(LIBS)

CCCOLOR="\033[34m"
LINKCOLOR="\033[34;1m"
SRCCOLOR="\033[33m"
BINCOLOR="\033[37;1m"
MAKECOLOR="\033[32;1m"
ENDCOLOR="\033[0m"

ifeq (,$(filter ${V},YES yes y Y 1))
	QUIET_CC      = @printf '    %b %b\n' ${CCCOLOR}CC${ENDCOLOR} ${SRCCOLOR}$@${ENDCOLOR} 1>&2;
	QUIET_LINK    = @printf '    %b %b\n' ${LINKCOLOR}LINK${ENDCOLOR} ${BINCOLOR}$@${ENDCOLOR} 1>&2;
	QUIET_CCBIN   = @printf '    %b %b\n' ${LINKCOLOR}CC${ENDCOLOR} ${BINCOLOR}$@${ENDCOLOR} 1>&2;
	QUIET_INSTALL = @printf '    %b %b\n' ${LINKCOLOR}INSTALL${ENDCOLOR} ${BINCOLOR}$@${ENDCOLOR} 1>&2;
	QUIET_RANLIB  = @printf '    %b %b\n' ${LINKCOLOR}RANLIB${ENDCOLOR} ${BINCOLOR}$@${ENDCOLOR} 1>&2;
	QUIET_NOTICE  = @printf '%b' ${MAKECOLOR} 1>&2;
	QUIET_ENDCOLOR= @printf '%b' ${ENDCOLOR} 1>&2;
endif

MING_BASE:=
ifeq (${TARGET}, winagent)
# Avoid passing environment variables such CFLAGS to external Makefiles
ifeq (${CC}, gcc)
	MAKEOVERRIDES=
endif

CC=gcc
ifneq (,$(shell which amd64-mingw32msvc-gcc))
	ifeq (${CC}, gcc)
		MING_BASE:=amd64-mingw32msvc-
	else
		MING_BASE:=
	endif
	MINGW_HOST="amd64-mingw32msvc"
else
ifneq (,$(shell which i686-pc-mingw32-gcc))
	ifeq (${CC}, gcc)
		MING_BASE:=i686-pc-mingw32-
	else
		MING_BASE:=
	endif
	MINGW_HOST="i686-pc-mingw32"
else
ifneq (,$(shell which i686-w64-mingw32-gcc))
	ifeq (${CC}, gcc)
		MING_BASE:=i686-w64-mingw32-
	else
		MING_BASE:=
	endif
	MINGW_HOST="i686-w64-mingw32"
else
$(error No windows cross-compiler found!) #MING_BASE:=unknown-
endif
endif
endif

ifneq (,$(wildcard /usr/i686-w64-mingw32/lib/libwinpthread-1.dll))
	WIN_PTHREAD_LIB:=/usr/i686-w64-mingw32/lib/libwinpthread-1.dll
else
ifneq (,$(wildcard /usr/i686-w64-mingw32/sys-root/mingw/bin/libwinpthread-1.dll))
	WIN_PTHREAD_LIB:=/usr/i686-w64-mingw32/sys-root/mingw/bin/libwinpthread-1.dll
endif
endif

endif #winagent


OSSEC_CC      =${QUIET_CC}${MING_BASE}${CC}
OSSEC_CCBIN   =${QUIET_CCBIN}${MING_BASE}${CC}
OSSEC_SHARED  =${QUIET_CCBIN}${MING_BASE}${CC} -shared
OSSEC_LINK    =${QUIET_LINK}${MING_BASE}ar -crus
OSSEC_RANLIB  =${QUIET_RANLIB}${MING_BASE}ranlib
OSSEC_WINDRES =${QUIET_CCBIN}${MING_BASE}windres


ifneq (,$(filter ${USE_INOTIFY},YES auto yes y Y 1))
	DEFINES+=-DINOTIFY_ENABLED
	ifeq (${uname_S},FreeBSD)
		OSSEC_LDFLAGS+=-L/usr/local/lib -I/usr/local/include
		OSSEC_LIBS+=-linotify
		OSSEC_CFLAGS+=-I/usr/local/include
	endif
endif

ifneq (,$(filter ${USE_BIG_ENDIAN},YES yes y Y 1))
	DEFINES+=-DOS_BIG_ENDIAN
endif

ifneq (,$(filter ${USE_PRELUDE},YES auto yes y Y 1))
	DEFINES+=-DPRELUDE_OUTPUT_ENABLED
	OSSEC_LIBS+=-lprelude
	OSSEC_LDFLAGS+=$(shell sh -c '${PRELUDE_CONFIG} --pthread-cflags')
	OSSEC_LIBS+=$(shell sh -c '${PRELUDE_CONFIG} --libs')
endif # USE_PRELUDE

ifneq (,$(filter ${USE_ZEROMQ},YES auto yes y Y 1))
	DEFINES+=-DZEROMQ_OUTPUT_ENABLED
	#LDFLAGS+=-L/usr/local/lib -I/usr/local/include -lzmq -lczmq
	OSSEC_LIBS+=-lzmq -lczmq
endif # USE_ZEROMQ

ifneq (,$(filter ${USE_GEOIP},YES auto yes y Y 1))
	DEFINES+=-DLIBGEOIP_ENABLED
	OSSEC_LIBS+=-lGeoIP
endif # USE_GEOIP


MI :=
PI :=
ifdef DATABASE

	ifeq (${DATABASE},mysql)
		DEFINES+=-DMYSQL_DATABASE_ENABLED

		ifdef MYSQL_CFLAGS
			MI = ${MYSQL_CFLAGS}
		else
			MI := $(shell sh -c '${MY_CONFIG} --include 2>/dev/null || echo ')

			ifeq (${MI},) # BEGIN MI manual detection
				ifneq (,$(wildcard /usr/include/mysql/mysql.h))
					MI="-I/usr/include/mysql/"
				else
					ifneq (,$(wildcard /usr/local/include/mysql/mysql.h))
						MI="-I/usr/local/include/mysql/"
					endif  #
				endif  #MI

			endif
		endif # MYSQL_CFLAGS

		ifdef MYSQL_LIBS
			ML = ${MYSQL_LIBS}
		else
			ML := $(shell sh -c '${MY_CONFIG} --libs 2>/dev/null || echo ')

			ifeq (${ML},)
				ifneq (,$(wildcard /usr/lib/mysql/*))
					ML="-L/usr/lib/mysql"
				else
					ifneq (,$(wildcard /usr/lib64/mysql/*))
						ML="-L/usr/lib64/mysql"
					else
						ifneq (,$(wildcard /usr/local/lib/mysql/*))
							ML="-L/usr/local/lib/mysql"
						else
							ifneq (,$(wildcard /usr/local/lib64/mysql/*))
								ML="-L/usr/local/lib64/mysql"
							endif # local/lib64
						endif # local/lib
					endif # lib54
				endif # lib
			endif
		endif # MYSQL_LIBS

		OSSEC_LIBS+=${ML} -lmysqlclient

	else # DATABASE

		ifeq (${DATABASE}, pgsql)
			DEFINES+=-DPGSQL_DATABASE_ENABLED

			ifneq (${PGSQL_LIBS},)
				PL:=${PGSQL_LIBS}
			else
				PL:=$(shell sh -c '(${PG_CONFIG} --libdir --pkglibdir 2>/dev/null | sed "s/^/-L/g" | xargs ) || echo ')
			endif

			ifneq (${PGSQL_CFLAGS},)
				PI:=${PGSQL_CFLAGS}
			else
				PI:=$(shell sh -c '(${PG_CONFIG} --includedir --pkgincludedir 2>/dev/null | sed "s/^/-I/g" | xargs ) || echo ')
			endif

			# XXX need some basic autodetech stuff here.

			OSSEC_LIBS+=${PL} -lpq

		endif # pgsql
	endif # mysql
endif # DATABASE

####################
#### Target ########
####################

ifndef TARGET
	TARGET=failtarget
endif # TARGET

ifeq (${TARGET},agent)
	DEFINES+=-DCLIENT
endif

ifeq (${TARGET},local)
	DEFINES+=-DLOCAL
endif


.PHONY: build
build: ${TARGET}
ifneq (${TARGET},failtarget)
	${MAKE} settings
	@echo
	${QUIET_NOTICE}
	@echo "Done building ${TARGET}"
	${QUIET_ENDCOLOR}
endif
	@echo


.PHONY: failtarget
failtarget:
	@echo "TARGET is required: "
	@echo "   make TARGET=server   to build the server"
	@echo "   make TARGET=local      - local version of server"
	@echo "   make TARGET=hybrid     - hybrid version of server"
	@echo "   make TARGET=agent    to build the unix agent"
	@echo "   make TARGET=winagent to build the windows agent"

.PHONY: help
help: failtarget
	@echo
	@echo "General options: "
	@echo "   make V=yes                   Display full compiler messages. Allowed values are 1, yes, YES, y and Y, otherwise, the flag is ignored"
	@echo "   make DEBUG=yes               Build with symbols and without optimization. Allowed values are 1, yes, YES, y and Y, otherwise, the flag is ignored"
	@echo "   make DEBUGAD=yes             Enables extra debugging logging in ossec-analysisd. Allowed values are 1, yes, YES, y and Y, otherwise, the flag is ignored"
	@echo "   make PREFIX=/path            Install OSSEC to '/path'. Defaults to /var/ossec"
	@echo "   make MAXAGENTS=NUMBER        Set the number of maximum agents to NUMBER. Defaults to 2048"
	@echo "   make ONEWAY=yes              Disables manager's ACK towards agent. It allows connecting agents without backward connection from manager. Allowed values are 1, yes, YES, y and Y, otherwise, the flag is ignored"
	@echo "   make CLEANFULL=yes           Makes the alert mailing subject clear in the format: '<location> - <level> - <description>'. Allowed values are 1, yes, YES, y and Y, otherwise, the flag is ignored"
	@echo "   make RESOURCES_URL           Set the Wazuh resources URL"
	@echo "   make USE_ZEROMQ=yes          Build with zeromq support. Allowed values are auto, 1, yes, YES, y and Y, otherwise, the flag is ignored"
	@echo "   make USE_PRELUDE=yes         Build with prelude support. Allowed values are auto, 1, yes, YES, y and Y, otherwise, the flag is ignored"
	@echo "   make USE_INOTIFY=yes         Build with inotify support. Allowed values are auto, 1, yes, YES, y and Y, otherwise, the flag is ignored"
	@echo "   make BIG_ENDIAN=yes          Build with big endian support. Allowed values are 1, yes, YES, y and Y, otherwise, the flag is ignored"
	@echo "   make USE_SELINUX=yes         Build with SELinux policies. Allowed values are 1, yes, YES, y and Y, otherwise, the flag is ignored"
	@echo "   make USE_AUDIT=yes           Build with audit service support. Allowed values are 1, yes, YES, y and Y, otherwise, the flag is ignored"
	@echo "   make USE_FRAMEWORK_LIB=yes   Use external SQLite library for the framework. Allowed values are 1, yes, YES, y and Y, otherwise, the flag is ignored"
	@echo "   make USE_MSGPACK_OPT=yes     Use default architecture for building msgpack library. Allowed values are 1, yes, YES, y and Y, otherwise, the flag is ignored"
	@echo "   make OFLAGS=-Ox              Overrides optimization level"
	@echo "   make DISABLE_SHARED=yes      Not to build the Wazuh shared library (for unsupported systems). Allowed values are 1, yes, YES, y and Y, otherwise, the flag is ignored"
	@echo "   make DISABLE_SYSC=yes        Not to build the Syscollector module (for unsupported systems). Allowed values are 1, yes, YES, y and Y, otherwise, the flag is ignored"
	@echo "   make DISABLE_CISCAT=yes      Not to build the CIS-CAT module (for unsupported systems). Allowed values are 1, yes, YES, y and Y, otherwise, the flag is ignored"
	@echo "   make OPTIMIZE_CPYTHON=yes    When PREFIX points to other directory than default, the python interpreter is rebuilt, enable this flag to optimize the process. Allowed values are 1, yes, YES, y and Y, otherwise, the flag is ignored"
	@echo
	@echo "Database options: "
	@echo "   make DATABASE=mysql          Build with MYSQL Support"
	@echo "                                Use MYSQL_CFLAGS adn MYSQL_LIBS to override defaults"
	@echo "   make DATABASE=pgsql          Build with PostgreSQL Support "
	@echo "                                Use PGSQL_CFLAGS adn PGSQL_LIBS to override defaults"
	@echo
	@echo "Geoip support: "
	@echo "   make USE_GEOIP=yes           Build with GeoIP support. Allowed values are auto 1, yes, YES, y and Y, otherwise, the flag is ignored"
	@echo
	@echo "User options: "
	@echo "   make OSSEC_GROUP=ossec       Set ossec group"
	@echo "   make OSSEC_USER=ossec        Set ossec user"
	@echo "   make OSSEC_USER_MAIL=ossecm  Set ossec user mail"
	@echo "   make OSSEC_USER_REM=ossecr   Set ossec user rem"
	@echo
	@echo "Examples: Client with debugging enabled"
	@echo "   make TARGET=agent DEBUG=yes"

.PHONY: settings
settings:
	@echo
	@echo "General settings:"
	@echo "    TARGET:             ${TARGET}"
	@echo "    V:                  ${V}"
	@echo "    DEBUG:              ${DEBUG}"
	@echo "    DEBUGAD             ${DEBUGAD}"
	@echo "    PREFIX:             ${PREFIX}"
	@echo "    MAXAGENTS:          ${MAXAGENTS}"
	@echo "    DATABASE:           ${DATABASE}"
	@echo "    ONEWAY:             ${ONEWAY}"
	@echo "    CLEANFULL:          ${CLEANFULL}"
	@echo "    RESOURCES_URL:      ${RESOURCES_URL}"
	@echo "    DISABLE_SHARED:     ${DISABLE_SHARED}"
	@echo "User settings:"
	@echo "    OSSEC_GROUP:        ${OSSEC_GROUP}"
	@echo "    OSSEC_USER:         ${OSSEC_USER}"
	@echo "    OSSEC_USER_MAIL:    ${OSSEC_USER_MAIL}"
	@echo "    OSSEC_USER_REM:     ${OSSEC_USER_REM}"
	@echo "USE settings:"
	@echo "    USE_ZEROMQ:         ${USE_ZEROMQ}"
	@echo "    USE_GEOIP:          ${USE_GEOIP}"
	@echo "    USE_PRELUDE:        ${USE_PRELUDE}"
	@echo "    USE_INOTIFY:        ${USE_INOTIFY}"
	@echo "    USE_BIG_ENDIAN:     ${USE_BIG_ENDIAN}"
	@echo "    USE_SELINUX:        ${USE_SELINUX}"
	@echo "    USE_AUDIT:          ${USE_AUDIT}"
	@echo "    USE_FRAMEWORK_LIB:  ${USE_FRAMEWORK_LIB}"
	@echo "    DISABLE_SHARED:     ${DISABLE_SHARED}"
	@echo "    DISABLE_SYSC:       ${DISABLE_SYSC}"
	@echo "    DISABLE_CISCAT:     ${DISABLE_CISCAT}"
	@echo "Mysql settings:"
	@echo "    includes:           ${MI}"
	@echo "    libs:               ${ML}"
	@echo "Pgsql settings:"
	@echo "    includes:           ${PI}"
	@echo "    libs:               ${PL}"
	@echo "Defines:"
	@echo "    ${DEFINES}"
	@echo "Compiler:"
	@echo "    CFLAGS            ${OSSEC_CFLAGS}"
	@echo "    LDFLAGS           ${OSSEC_LDFLAGS}"
	@echo "    LIBS              ${OSSEC_LIBS}"
	@echo "    CC                ${CC}"
	@echo "    MAKE              ${MAKE}"

BUILD_SERVER+=ossec-maild -
BUILD_SERVER+=ossec-csyslogd -
BUILD_SERVER+=ossec-agentlessd -
BUILD_SERVER+=ossec-execd -
BUILD_SERVER+=ossec-logcollector -
BUILD_SERVER+=ossec-remoted
BUILD_SERVER+=ossec-agentd
BUILD_SERVER+=manage_agents
BUILD_SERVER+=utils
BUILD_SERVER+=ossec-syscheckd
BUILD_SERVER+=ossec-monitord
BUILD_SERVER+=ossec-reportd
BUILD_SERVER+=ossec-authd
BUILD_SERVER+=ossec-analysisd
BUILD_SERVER+=ossec-logtest
BUILD_SERVER+=ossec-makelists
BUILD_SERVER+=ossec-dbd -
BUILD_SERVER+=ossec-integratord
BUILD_SERVER+=wazuh-modulesd
BUILD_SERVER+=wazuh-db
ifneq (,$(filter ${USE_FRAMEWORK_LIB},YES yes y Y 1))
BUILD_SERVER+=wazuh-framework
endif

BUILD_AGENT+=ossec-agentd
BUILD_AGENT+=agent-auth
BUILD_AGENT+=ossec-logcollector
BUILD_AGENT+=ossec-syscheckd
BUILD_AGENT+=ossec-execd
BUILD_AGENT+=manage_agents
BUILD_AGENT+=wazuh-modulesd

.PHONY: server local hybrid agent selinux

ifeq (${MAKECMDGOALS},server)
$(error Do not use 'server' directly, use 'TARGET=server')
endif
server: external
	${MAKE} ${BUILD_SERVER}

ifeq (${MAKECMDGOALS},local)
$(error Do not use 'local' directly, use 'TARGET=local')
endif
local: external
	${MAKE} ${BUILD_SERVER}

ifeq (${MAKECMDGOALS},hybrid)
$(error Do not use 'hybrid' directly, use 'TARGET=hybrid')
endif
hybrid: external
	${MAKE} ${BUILD_SERVER}

ifeq (${MAKECMDGOALS},agent)
$(error Do not use 'agent' directly, use 'TARGET=agent')
endif
agent: external
	${MAKE} ${BUILD_AGENT}

ifneq (,$(filter ${USE_SELINUX},YES yes y Y 1))
server local hybrid agent: selinux
endif

selinux: $(SELINUX_POLICY)

$(SELINUX_POLICY): $(SELINUX_MODULE)
	semodule_package -o $@ -m $?

$(SELINUX_MODULE): $(SELINUX_ENFORCEMENT)
	checkmodule -M -m -o $@ $?

test_programs = tap_wazuhdb_op tap_os_crypto tap_os_net tap_os_regex tap_shared tap_os_zlib tap_os_xml tap_fluentd_forwarder

WINDOWS_BINS:=win32/ossec-agent.exe win32/ossec-agent-eventchannel.exe win32/ossec-rootcheck.exe win32/manage_agents.exe win32/setup-windows.exe win32/setup-syscheck.exe win32/setup-iis.exe win32/add-localfile.exe win32/os_win32ui.exe win32/agent-auth.exe

ifeq (${MAKECMDGOALS},winagent)
$(error Do not use 'winagent' directly, use 'TARGET=winagent')
endif
.PHONY: winagent
winagent: external win32/libwinpthread-1.dll wazuh_modules/syscollector/syscollector_win_ext.dll
	${MAKE} ${WINDOWS_BINS} CFLAGS="-DCLIENT -D_POSIX_C_SOURCE -DWIN32 -DPSAPI_VERSION=1" LIBS="-lwsock32 -lwevtapi -lshlwapi -lcomctl32 -ladvapi32 -lkernel32 -lpsapi -lgdi32 -liphlpapi -lws2_32 -lcrypt32"
	cd win32/ && ./unix2dos.pl ossec.conf > default-ossec.conf
	cd win32/ && ./unix2dos.pl ossec-pre6.conf > default-ossec-pre6.conf
	cd win32/ && ./unix2dos.pl help.txt > help_win.txt
	cd win32/ && ./unix2dos.pl ../../etc/internal_options.conf > internal_options.conf
	cd win32/ && ./unix2dos.pl ../../etc/local_internal_options-win.conf > default-local_internal_options.conf
	cd win32/ && ./unix2dos.pl ../../LICENSE > LICENSE.txt
	cd win32/ && ./unix2dos.pl ../../active-response/win/route-null.cmd > route-null.cmd
	cd win32/ && ./unix2dos.pl ../../active-response/win/route-null-2012.cmd > route-null-2012.cmd
	cd win32/ && ./unix2dos.pl ../../active-response/win/netsh.cmd > netsh.cmd
	cd win32/ && ./unix2dos.pl ../../active-response/win/netsh-win-2016.cmd > netsh-win-2016.cmd
	cd win32/ && ./unix2dos.pl ../../active-response/win/restart-ossec.cmd > restart-ossec.cmd
	cd win32/ && ./unix2dos.pl ../VERSION > VERSION
	cd win32/ && ./unix2dos.pl ../REVISION > REVISION
	cd win32/ && makensis ossec-installer.nsi

win32/libwinpthread-1.dll: ${WIN_PTHREAD_LIB}
	cp $< $@

####################
#### External ######
####################

ZLIB_LIB    = $(EXTERNAL_ZLIB)/libz.a
OPENSSL_LIB = $(EXTERNAL_OPENSSL)libssl.a
CRYPTO_LIB = $(EXTERNAL_OPENSSL)libcrypto.a

SQLITE_LIB  = $(EXTERNAL_SQLITE)libsqlite3.a
JSON_LIB    = $(EXTERNAL_JSON)libcjson.a
PROCPS_LIB  = $(EXTERNAL_PROCPS)/libproc.a
DB_LIB      = $(EXTERNAL_LIBDB).libs/libdb-6.2.a
LIBYAML_LIB = $(EXTERNAL_LIBYAML)src/.libs/libyaml.a
LIBCURL_LIB = $(EXTERNAL_CURL)lib/.libs/libcurl.a
AUDIT_LIB = $(EXTERNAL_AUDIT)lib/.libs/libaudit.a
LIBFFI_LIB = $(EXTERNAL_LIBFFI)$(TARGET)/.libs/libffi.a
MSGPACK_LIB = $(EXTERNAL_MSGPACK)libmsgpack.a

EXTERNAL_LIBS := $(JSON_LIB) $(ZLIB_LIB) $(OPENSSL_LIB) $(CRYPTO_LIB) $(SQLITE_LIB) $(LIBYAML_LIB)

ifneq (${TARGET},winagent)
EXTERNAL_LIBS += $(MSGPACK_LIB)
ifneq (${TARGET},agent)
EXTERNAL_LIBS += $(LIBCURL_LIB) $(LIBFFI_LIB)
endif
ifeq (${uname_S},Linux)
ifneq (,$(filter ${USE_AUDIT},YES yes y Y 1))
EXTERNAL_LIBS += ${AUDIT_LIB}
endif

EXTERNAL_LIBS += $(PROCPS_LIB) $(DB_LIB)
endif
endif

.PHONY: external test_external
external: test_external $(EXTERNAL_LIBS)

ifneq (${TARGET},winagent)
ifneq (${TARGET},agent)
external: build_python
endif
endif

test_external:
ifeq ($(wildcard external/*/*),)
	$(error No external directory found. Run "make deps" before compiling external libraries)
endif

#### OpenSSL ##########

OPENSSL_FLAGS = enable-weak-ssl-ciphers no-shared

${CRYPTO_LIB}: ${OPENSSL_LIB}

${OPENSSL_LIB}:
ifeq (${TARGET},winagent)
	cd ${EXTERNAL_OPENSSL} && CC=${MING_BASE}${CC} RC=${MING_BASE}windres ./Configure $(OPENSSL_FLAGS) mingw && ${MAKE} build_libs
else
ifeq (${uname_S},Darwin)
	cd ${EXTERNAL_OPENSSL} && ./Configure $(OPENSSL_FLAGS) darwin64-x86_64-cc && ${MAKE} build_libs
else
ifeq (${uname_S},HP-UX)
	cd ${EXTERNAL_OPENSSL} && MAKE=gmake ./Configure $(OPENSSL_FLAGS) hpux-ia64-gcc && ${MAKE} build_libs
else
ifeq (${uname_S},SunOS)
ifeq ($(uname_M),i86pc)
	cd ${EXTERNAL_OPENSSL} && ./Configure $(OPENSSL_FLAGS) solaris-x86-gcc && ${MAKE} build_libs
else
	cd ${EXTERNAL_OPENSSL} && ./Configure $(OPENSSL_FLAGS) solaris-sparcv9-gcc && ${MAKE} build_libs
endif
else
	cd ${EXTERNAL_OPENSSL} && ./config $(OPENSSL_FLAGS) && ${MAKE} build_libs
endif
endif
endif
endif

#### libffi ##########

LIBFFI_FLAGS = "CFLAGS=-fPIC"

${LIBFFI_LIB}:
	cd ${EXTERNAL_LIBFFI} && ./configure $(LIBFFI_FLAGS) && ${MAKE}

#### zlib ##########

$(ZLIB_LIB):
ifeq (${TARGET},winagent)
	cd ${EXTERNAL_ZLIB} && cp zconf.h.in zconf.h && ${MAKE} -f win32/Makefile.gcc PREFIX=${MING_BASE} libz.a
else
	cd ${EXTERNAL_ZLIB} && CFLAGS=-fPIC ./configure && ${MAKE} libz.a
endif

ZLIB_INCLUDE=-I./${EXTERNAL_ZLIB}

os_zlib_c := os_zlib/os_zlib.c
os_zlib_o := $(os_zlib_c:.c=.o)

os_zlib/%.o: os_zlib/%.c
	${OSSEC_CC} ${OSSEC_CFLAGS} -c $< -o $@

#### SQLite #########

sqlite_c = ${EXTERNAL_SQLITE}sqlite3.c
sqlite_o = ${EXTERNAL_SQLITE}sqlite3.o

$(SQLITE_LIB): $(sqlite_o)
	${OSSEC_LINK} $@ $^
	${OSSEC_RANLIB} $@

$(sqlite_o): $(sqlite_c)
	${OSSEC_CC} ${OSSEC_CFLAGS} -w -fPIC -c $^ -o $@ -fPIC

#### cJSON #########

ifeq (${uname_S},Darwin)
JSON_SHFLAGS=-install_name @rpath/libcjson.$(SHARED)
endif

cjson_c := ${EXTERNAL_JSON}cJSON.c
cjson_o := $(cjson_c:.c=.o)

$(JSON_LIB): ${cjson_o}
	${OSSEC_LINK} $@ $^
	${OSSEC_RANLIB} $@

${EXTERNAL_JSON}%.o: ${EXTERNAL_JSON}%.c
	${OSSEC_CC} ${OSSEC_CFLAGS} -fPIC -c $^ -o $@

#### libyaml ##########

${LIBYAML_LIB}: $(EXTERNAL_LIBYAML)Makefile
	$(MAKE) -C $(EXTERNAL_LIBYAML)

$(EXTERNAL_LIBYAML)Makefile:
ifeq (${TARGET},winagent)
	cd $(EXTERNAL_LIBYAML) && CC=${MING_BASE}${CC} && CFLAGS=-fPIC ./configure --host=${MINGW_HOST} --enable-static=yes
else
	cd $(EXTERNAL_LIBYAML) && CFLAGS=-fPIC ./configure --enable-static=yes --enable-shared=no
endif

#### curl ##########

${LIBCURL_LIB}: $(EXTERNAL_CURL)Makefile
	${MAKE} -C $(EXTERNAL_CURL)lib

ifeq (${uname_S},Darwin)
$(EXTERNAL_CURL)Makefile:
	cd $(EXTERNAL_CURL) && ./configure --with-darwinssl --disable-ldap --without-libidn2
else
$(EXTERNAL_CURL)Makefile: $(OPENSSL_LIB)
ifeq (${uname_S},Linux)
	cd $(EXTERNAL_CURL) && CPPFLAGS="-fPIC -I${ROUTE_PATH}/${EXTERNAL_OPENSSL}include" LDFLAGS="-L${ROUTE_PATH}/${EXTERNAL_OPENSSL}" LIBS="-ldl -lpthread" ./configure --disable-ldap --without-libidn2
else
	cd $(EXTERNAL_CURL) && CPPFLAGS="-fPIC -I${ROUTE_PATH}/${EXTERNAL_OPENSSL}include" LDFLAGS="-L${ROUTE_PATH}/${EXTERNAL_OPENSSL}" LIBS="-lpthread" ./configure --disable-ldap --without-libidn2
endif
endif


#### procps #########

PROCPS_INCLUDE=-I./${EXTERNAL_PROCPS}

procps_c := $(wildcard ${EXTERNAL_PROCPS}*.c)
procps_o := $(procps_c:.c=.o)

${EXTERNAL_PROCPS}%.o: ${EXTERNAL_PROCPS}%.c
	${OSSEC_CC} ${OSSEC_CFLAGS} -fPIC -c $^ -o $@

$(PROCPS_LIB): ${procps_o}
	${OSSEC_LINK} $@ $^
	${OSSEC_RANLIB} $@

#### Berkeley DB ######

ifeq (${uname_S},Linux)
${DB_LIB}: $(EXTERNAL_LIBDB)Makefile
	 ${MAKE} -C $(EXTERNAL_LIBDB) libdb.a

$(EXTERNAL_LIBDB)Makefile:
	cd ${EXTERNAL_LIBDB} && CPPFLAGS=-fPIC ../dist/configure --with-cryptography=no --disable-queue --disable-heap --disable-partition --disable-mutexsupport --disable-replication --disable-verify --disable-statistics
endif

#### Audit lib ####

${AUDIT_LIB}: $(EXTERNAL_AUDIT)Makefile
	make -C $(EXTERNAL_AUDIT)lib CC=$(CC)

$(EXTERNAL_AUDIT)Makefile:

	cd $(EXTERNAL_AUDIT) && ./autogen.sh && ./configure CFLAGS=-fPIC --with-libcap-ng=no

#### msgpack #########

ifeq (,$(filter ${USE_MSGPACK_OPT},YES yes y Y 1))
        MSGPACK_ARCH=-march=i486
endif

ifneq (${TARGET},winagent)
msgpack_c := $(wildcard ${EXTERNAL_MSGPACK}src/*.c)
msgpack_o := $(msgpack_c:.c=.o)

${EXTERNAL_MSGPACK}src/%.o: ${EXTERNAL_MSGPACK}src/%.c
	${OSSEC_CC} ${OSSEC_CFLAGS} ${MSGPACK_ARCH} -fPIC -c $^ -o $@

$(MSGPACK_LIB): ${msgpack_o}
	${OSSEC_LINK} $@ $^
	${OSSEC_RANLIB} $@
endif

################################
#### External dependencies  ####
################################

TAR := tar -xf
GUNZIP := gunzip
CURL := curl -so
space =
space +=
VERSION = $(subst $(space),.,$(wordlist 1,2,$(subst ., ,$(patsubst v%,%,$(shell cat VERSION)))))
RESOURCES_URL := https://packages.wazuh.com/deps/$(VERSION)
CPYTHON := cpython
ifneq (${PREFIX},/var/ossec)
	CPYTHON := src_cpython
else
	# Download the Python sources if we are building for any other OS.
ifneq (${uname_S},Linux)
CPYTHON := src_cpython
else
cpu_arch := ${uname_P}
ifneq (,$(filter ${cpu_arch},unknown Unknown))
	cpu_arch := $(shell sh -c 'arch 2>/dev/null || echo not')
endif
ifneq (,$(filter ${cpu_arch},x86_64 amd64))
CPYTHON := cpython_amd64
else
ifneq (,$(filter ${cpu_arch},i386 i686))
CPYTHON := cpython_i386
else
CPYTHON := src_cpython
endif
endif
endif
endif


EXTERNAL_RES := cJSON $(CPYTHON) curl libdb libffi libyaml openssl procps sqlite zlib audit-userspace msgpack
EXTERNAL_DIR :=  $(EXTERNAL_RES:%=external/%)
EXTERNAL_TAR := $(EXTERNAL_RES:%=external/%.tar.gz)

.PHONY: deps
deps: $(EXTERNAL_TAR)

external/%.tar.gz:
	$(CURL) $@ $(RESOURCES_URL)/$(patsubst external/%,%,$@)
	cd external && $(GUNZIP) $(patsubst external/%,%,$@)
	cd external && $(TAR) $(patsubst external/%.gz,%,$@)
	rm $(patsubst %.gz,%,$@)


####################
#### OSSEC Libs ####
####################

ifneq (,$(filter ${DISABLE_SHARED},YES yes y Y 1))
BUILD_LIBS = libwazuh.a $(EXTERNAL_LIBS)
else
WAZUHEXT_LIB = libwazuhext.$(SHARED)
BUILD_LIBS = libwazuh.a $(WAZUHEXT_LIB)
endif

$(BUILD_SERVER) $(BUILD_AGENT) $(WINDOWS_BINS) $(test_programs): $(BUILD_LIBS)

#### os_xml ########

os_xml_c := $(wildcard os_xml/*.c)
os_xml_o := $(os_xml_c:.c=.o)

os_xml/%.o: os_xml/%.c
	${OSSEC_CC} ${OSSEC_CFLAGS} -c $^ -o $@

#### os_regex ######

os_regex_c := $(wildcard os_regex/*.c)
os_regex_o := $(os_regex_c:.c=.o)

os_regex/%.o: os_regex/%.c
	${OSSEC_CC} ${OSSEC_CFLAGS} -c $^ -o $@

#### os_net ##########

os_net_c := $(wildcard os_net/*.c)
os_net_o := $(os_net_c:.c=.o)

os_net/%.o: os_net/%.c
	${OSSEC_CC} ${OSSEC_CFLAGS} -c $^ -o $@

#### Shared ##########


wrappers_shared_c := $(wildcard unit_tests/wrappers/shared/*.c)
wrappers_shared_o := $(wrappers_shared_c:.c=.o)

ifneq (,$(filter ${TEST},YES yes y Y 1))
ifeq (${TARGET},winagent)
	WINDOWS_SHARED_WRAPPERS:=${wrappers_syscheck_o}
endif
endif

shared_c := $(wildcard shared/*.c)
shared_o := $(shared_c:.c=.o)

shared/%.o: shared/%.c
	${OSSEC_CC} ${OSSEC_CFLAGS} -DARGV0=\"ossec-remoted\" -c $^ -o $@

#### Wazuh DB ####

wdb_sql := $(wildcard wazuh_db/*.sql)
wdblib_c := $(wildcard wazuh_db/wdb*.c)
wdblib_o := $(wdblib_c:.c=.o) $(wdb_sql:.sql=.o)
wdb_o := wazuh_db/main.o $(wdblib_o:.c=.o) $(wdb_c:.c=.o) $(wdb_sql:.sql=.o)

wazuh_db/schema_%.o: wazuh_db/schema_%.sql
	${QUIET_CC}echo 'const char *'$(word 2, $(subst /, ,$(subst .,_,$<))) '= "'"`cat $< | tr -d \"\n\"`"'";' | ${MING_BASE}${CC} ${OSSEC_CFLAGS} -xc -c -o $@ -

wazuh_db/%.o: wazuh_db/%.c
	${OSSEC_CC} ${OSSEC_CFLAGS} -DARGV0=\"wazuh-db\" -c $^ -o $@

wazuh-db: ${wdb_o}
	${OSSEC_CCBIN} ${OSSEC_LDFLAGS} $^ ${OSSEC_LIBS} -o $@

#### Config ##########

config_c := $(wildcard config/*.c)
config_o := $(config_c:.c=.o)

config/%.o: config/%.c
	${OSSEC_CC} ${OSSEC_CFLAGS} -c $^ -o $@

#### Wazuh modules ##

wmodules_c := $(wildcard wazuh_modules/wm*.c)

ifneq (${TARGET},agent)
	wmodules_c := ${wmodules_c} $(wildcard wazuh_modules/vulnerability_detector/*.c)
endif

ifeq (,$(filter ${DISABLE_SYSC},YES yes y Y 1))
	wmodules_c := ${wmodules_c} $(wildcard wazuh_modules/syscollector/*.c)
endif

wmodules_o := $(wmodules_c:.c=.o)

wazuh_modules/%.o: wazuh_modules/%.c
	${OSSEC_CC} ${OSSEC_CFLAGS} -c $^ -o $@

ifeq (${TARGET},winagent)
wazuh_modules/syscollector/syscollector_win_ext.dll: wazuh_modules/syscollector/syscollector_win_ext.o
	${OSSEC_SHARED} ${OSSEC_LDFLAGS} $^ -o $@ $(OSSEC_LIBS) $(JSON_LIB) -liphlpapi -lws2_32
endif # DLL for Windows

ifeq (,$(filter ${DISABLE_SYSC},YES yes y Y 1))
wazuh_modules/syscollector/%.o: wazuh_modules/syscollector/%.c
	${OSSEC_CC} ${OSSEC_CFLAGS} -c $^ -o $@
endif

wmodules_dep := ${wmodules_o} ${wdblib_o}

ifeq (${uname_S},HP-UX)
	wmodules_dep := ${wmodules_dep} ${config_o}
endif

#### crypto ##########

crypto_blowfish_c := os_crypto/blowfish/bf_op.c
crypto_blowfish_o := $(crypto_blowfish_c:.c=.o)

os_crypto/blowfish/%.o: os_crypto/blowfish/%.c
	${OSSEC_CC} ${OSSEC_CFLAGS} -c $^ -o $@

crypto_md5_c := os_crypto/md5/md5_op.c
crypto_md5_o := $(crypto_md5_c:.c=.o)

os_crypto/md5/%.o: os_crypto/md5/%.c
	${OSSEC_CC} ${OSSEC_CFLAGS} -c $^ -o $@

crypto_sha1_c := os_crypto/sha1/sha1_op.c
crypto_sha1_o := $(crypto_sha1_c:.c=.o)

os_crypto/sha1/%.o: os_crypto/sha1/%.c
	${OSSEC_CC} ${OSSEC_CFLAGS} -c $^ -o $@

crypto_sha256_c := os_crypto/sha256/sha256_op.c
crypto_sha256_o := $(crypto_sha256_c:.c=.o)

os_crypto/sha256/%.o: os_crypto/sha256/%.c
	${OSSEC_CC} ${OSSEC_CFLAGS} -c $^ -o $@

crypto_sha512_c := os_crypto/sha512/sha512_op.c
crypto_sha512_o := $(crypto_sha512_c:.c=.o)

os_crypto/sha512/%.o: os_crypto/sha512/%.c
	${OSSEC_CC} ${OSSEC_CFLAGS} -c $^ -o $@

crypto_aes_c := os_crypto/aes/aes_op.c
crypto_aes_o := $(crypto_aes_c:.c=.o)

os_crypto/aes/%.o: os_crypto/aes/%.c
	${OSSEC_CC} ${OSSEC_CFLAGS} -c $^ -o $@

crypto_md5_sha1_c := os_crypto/md5_sha1/md5_sha1_op.c
crypto_md5_sha1_o := $(crypto_md5_sha1_c:.c=.o)

os_crypto/md5_sha1/%.o: os_crypto/md5_sha1/%.c
	${OSSEC_CC} ${OSSEC_CFLAGS} -c $^ -o $@

crypto_md5_sha1_sha256_c := os_crypto/md5_sha1_sha256/md5_sha1_sha256_op.c
crypto_md5_sha1_sha256_o := $(crypto_md5_sha1_sha256_c:.c=.o)

os_crypto/md5_sha1_sha256/%.o: os_crypto/md5_sha1_sha256/%.c
	${OSSEC_CC} ${OSSEC_CFLAGS} -c $^ -o $@

crypto_hmac_c := os_crypto/hmac/hmac.c
crypto_hmac_o := $(crypto_hmac_c:.c=.o)

os_crypto/hmac/%.o: os_crypto/hmac/%.c
	${OSSEC_CC} ${OSSEC_CFLAGS} -c $^ -o $@

crypto_shared_c := $(wildcard os_crypto/shared/*.c)
crypto_shared_o := $(crypto_shared_c:.c=.o)

os_crypto/shared/%.o: os_crypto/shared/%.c
	${OSSEC_CC} ${OSSEC_CFLAGS} -c $< -o $@

crypto_signature_c := $(wildcard os_crypto/signature/*.c)
crypto_signature_o := $(crypto_signature_c:.c=.o)

os_crypto/signature/%.o: os_crypto/signature/%.c
	${OSSEC_CC} ${OSSEC_CFLAGS} -c $< -o $@


crypto_o := ${crypto_blowfish_o} \
					 ${crypto_md5_o} \
					 ${crypto_sha1_o} \
					 ${crypto_shared_o} \
					 ${crypto_md5_sha1_o} \
					 ${crypto_md5_sha1_sha256_o} \
					 ${crypto_sha256_o} \
					 ${crypto_sha512_o} \
					 ${crypto_aes_o} \
					 ${crypto_hmac_o} \
					 ${crypto_signature_o}

#### libwazuh #########

libwazuh.a: ${config_o} ${wmodules_dep} ${crypto_o} ${shared_o} ${os_net_o} ${os_regex_o} ${os_xml_o} ${os_zlib_o} ${WINDOWS_SHARED_WRAPPERS}
	${OSSEC_LINK} $@ $^
	${OSSEC_RANLIB} $@

### libwazuhext #########

ifeq (,$(filter ${DISABLE_SHARED},YES yes y Y 1))
ifeq (${uname_S},Darwin)
WAZUH_SHFLAGS=-install_name @rpath/libwazuhext.$(SHARED)

$(WAZUHEXT_LIB): $(EXTERNAL_LIBS)
	$(OSSEC_SHARED) $(OSSEC_CFLAGS) $(WAZUH_SHFLAGS) -o $@ -Wl,-all_load $^ -Wl,-noall_load $(OSSEC_LIBS)
else
ifeq (${TARGET}, winagent)
$(WAZUHEXT_LIB): $(EXTERNAL_LIBS)
	$(OSSEC_SHARED) $(OSSEC_CFLAGS) -o $@ -static-libgcc -Wl,--export-all-symbols -Wl,--whole-archive $^ -Wl,--no-whole-archive ${OSSEC_LIBS}
else
ifeq (${uname_P},sparc)
$(WAZUHEXT_LIB): $(EXTERNAL_LIBS)
	$(OSSEC_SHARED) $(OSSEC_CFLAGS) -mimpure-text -o $@ -Wl,--whole-archive $^ -Wl,--no-whole-archive ${OSSEC_LIBS}
else
$(WAZUHEXT_LIB): $(EXTERNAL_LIBS)
	$(OSSEC_SHARED) $(OSSEC_CFLAGS) -o $@ -Wl,--whole-archive $^ -Wl,--no-whole-archive ${OSSEC_LIBS}
endif
endif
endif
endif

#### os_mail #########

os_maild_c := $(wildcard os_maild/*.c)
os_maild_o := $(os_maild_c:.c=.o)

os_maild/%.o: os_maild/%.c
	${OSSEC_CC} ${OSSEC_CFLAGS} -DARGV0=\"ossec-maild\" -c $^ -o $@

ossec-maild: ${os_maild_o}
	${OSSEC_CCBIN} ${OSSEC_LDFLAGS} $^ ${OSSEC_LIBS} -o $@

#### os_dbd ##########

os_dbd_c := $(wildcard os_dbd/*.c)
os_dbd_o := $(os_dbd_c:.c=.o)

os_dbd/%.o: os_dbd/%.c
	${OSSEC_CC} ${OSSEC_CFLAGS} ${MI} ${PI} -DARGV0=\"ossec-dbd\" -c $^ -o $@

ossec-dbd: ${os_dbd_o}
	${OSSEC_CCBIN} ${OSSEC_LDFLAGS} ${MI} ${PI} $^  ${OSSEC_LIBS} -o $@


#### os_csyslogd #####

os_csyslogd_c := $(wildcard os_csyslogd/*.c)
os_csyslogd_o := $(os_csyslogd_c:.c=.o)

os_csyslogd/%.o: os_csyslogd/%.c
	${OSSEC_CC} ${OSSEC_CFLAGS} -DARGV0=\"ossec-csyslogd\" -c $^ -o $@

ossec-csyslogd: ${os_csyslogd_o}
	${OSSEC_CCBIN} ${OSSEC_LDFLAGS} $^ ${OSSEC_LIBS} -o $@


#### agentlessd ####

os_agentlessd_c := $(wildcard agentlessd/*.c)
os_agentlessd_o := $(os_agentlessd_c:.c=.o)

agentlessd/%.o: agentlessd/%.c
	${OSSEC_CC} ${OSSEC_CFLAGS} -DARGV0=\"ossec-agentlessd\" -c $^ -o $@

ossec-agentlessd: ${os_agentlessd_o}
	${OSSEC_CCBIN} ${OSSEC_LDFLAGS} $^ ${OSSEC_LIBS} -o $@

#### os_execd #####

os_execd_c := $(wildcard os_execd/*.c)
os_execd_o := $(os_execd_c:.c=.o)

os_execd/%.o: os_execd/%.c
	${OSSEC_CC} ${OSSEC_CFLAGS} -DARGV0=\"ossec-execd\" -c $^ -o $@

ossec-execd: ${os_execd_o}
	${OSSEC_CCBIN} ${OSSEC_LDFLAGS} $^ ${OSSEC_LIBS} -o $@


#### logcollectord ####

os_logcollector_c := $(wildcard logcollector/*.c)
os_logcollector_o := $(os_logcollector_c:.c=.o)
os_logcollector_eventchannel_o := $(os_logcollector_c:.c=-event.o)

logcollector/%.o: logcollector/%.c
	${OSSEC_CC} ${OSSEC_CFLAGS} -DARGV0=\"ossec-logcollector\" -c $^ -o $@

logcollector/%-event.o: logcollector/%.c
	${OSSEC_CC} ${OSSEC_CFLAGS} -DEVENTCHANNEL_SUPPORT -DARGV0=\"ossec-logcollector\" -c $^ -o $@

ossec-logcollector: ${os_logcollector_o}
	${OSSEC_CCBIN} ${OSSEC_LDFLAGS} $^ ${OSSEC_LIBS} -o $@

#### remoted #########

remoted_c := $(wildcard remoted/*.c)
remoted_o := $(remoted_c:.c=.o)

remoted/%.o: remoted/%.c
	${OSSEC_CC} ${OSSEC_CFLAGS} -I./remoted -DARGV0=\"ossec-remoted\" -c $^ -o $@

ossec-remoted: ${remoted_o}
	${OSSEC_CCBIN} ${OSSEC_LDFLAGS} $^ ${OSSEC_LIBS} -o $@

#### ossec-agentd ####

client_agent_c := $(wildcard client-agent/*.c)
client_agent_o := $(client_agent_c:.c=.o)

client-agent/%.o: client-agent/%.c
	${OSSEC_CC} ${OSSEC_CFLAGS} -I./client-agent -DARGV0=\"ossec-agentd\" -c $^ -o $@

ossec-agentd: ${client_agent_o} monitord/rotate_log.o monitord/compress_log.o
	${OSSEC_CCBIN} ${OSSEC_LDFLAGS} $^ ${OSSEC_LIBS} -o $@

#### addagent ######

addagent_c := $(wildcard addagent/*.c)
addagent_o := $(addagent_c:.c=.o)

addagent/%.o: addagent/%.c
	${OSSEC_CC} ${OSSEC_CFLAGS} -I./addagent -DARGV0=\"manage_agents\" -c $^ -o $@


manage_agents: ${addagent_o}
	${OSSEC_CCBIN} ${OSSEC_LDFLAGS} $^ ${OSSEC_LIBS} -o $@

#### Util ##########

util_programs = syscheck_update clear_stats agent_control syscheck_control rootcheck_control verify-agent-conf ossec-regex parallel-regex

$(util_programs): $(BUILD_LIBS)

.PHONY: utils
utils: ${util_programs}

util_c := $(wildcard util/*.c)
util_o := $(util_c:.c=.o)

util/%.o: util/%.c
	${OSSEC_CC} ${OSSEC_CFLAGS} -I./util -DARGV0=\"utils\" -c $^ -o $@

syscheck_update: util/syscheck_update.o addagent/validate.o
	${OSSEC_CCBIN} ${OSSEC_LDFLAGS} $^ ${OSSEC_LIBS} -o $@

clear_stats: util/clear_stats.o
	${OSSEC_CCBIN} ${OSSEC_LDFLAGS} $^ ${OSSEC_LIBS} -o $@

verify-agent-conf: util/verify-agent-conf.o
	${OSSEC_CCBIN} ${OSSEC_LDFLAGS} $^ ${OSSEC_LIBS} -o $@

agent_control: util/agent_control.o addagent/validate.o
	${OSSEC_CCBIN} ${OSSEC_LDFLAGS} $^ ${OSSEC_LIBS} -o $@

syscheck_control: util/syscheck_control.o addagent/validate.o
	${OSSEC_CCBIN} ${OSSEC_LDFLAGS} $^ ${OSSEC_LIBS} -o $@

rootcheck_control: util/rootcheck_control.o addagent/validate.o
	${OSSEC_CCBIN} ${OSSEC_LDFLAGS} $^ ${OSSEC_LIBS} -o $@

ossec-regex: util/ossec-regex.o
	${OSSEC_CCBIN} ${OSSEC_LDFLAGS} $^ ${OSSEC_LIBS} -o $@

parallel-regex: util/parallel-regex.o
	${OSSEC_CCBIN} ${OSSEC_LDFLAGS} $^ ${OSSEC_LIBS} -o $@

#### rootcheck #####

rootcheck_c := $(wildcard rootcheck/*.c)
rootcheck_o := $(rootcheck_c:.c=.o)
rootcheck_rk_o := $(rootcheck_c:.c=_rk.o)
rootcheck_o_lib := $(filter-out rootcheck/rootcheck-config.o, ${rootcheck_o})
rootcheck_o_cmd := $(filter-out rootcheck/config.o, ${rootcheck_o})


rootcheck/%.o: rootcheck/%.c
	${OSSEC_CC} ${OSSEC_CFLAGS} -DARGV0=\"rootcheck\" -c $^ -o $@

rootcheck/%_rk.o: rootcheck/%.c
	${OSSEC_CC} ${OSSEC_CFLAGS} -DARGV0=\"rootcheck\" -UOSSECHIDS -c $^ -o $@


rootcheck.a: ${rootcheck_o_lib}
	${OSSEC_LINK} $@ $^
	${OSSEC_RANLIB} $@

#ossec-rootcheck: rootcheck/rootcheck-config.o rootcheck.a
#	@echo ${rootcheck_o_cmd}
#	@echo ${rootcheck_o_lib}
#	@echo ${rootcheck_o}
#	${OSSEC_CC} ${OSSEC_CFLAGS} rootcheck/rootcheck-config.o rootcheck.a rootcheck/rootcheck.c  -o $@

#### syscheck ######


syscheck_sql := syscheckd/schema_fim_db.sql
syscheck_c := $(wildcard syscheckd/*.c)
syschecklib_o := $(syschecklib_c:.c=.o) $(syscheck_sql:.sql=.o)
syscheck_o := $(syschecklib_o:.c=.o) $(syscheck_c:.c=.o) $(syscheck_sql:.sql=.o)
syscheck_eventchannel_o := $(syscheck_c:.c=-event.o) $(syscheck_sql:.sql=.o)

syscheckd/schema_fim_db.o: syscheckd/schema_fim_db.sql
	${QUIET_CC}echo 'const char *schema_fim_sql = "'"`cat $< | tr -d \"\n\"`"'";' | ${MING_BASE}${CC} ${OSSEC_CFLAGS} -xc -c -o $@ -

syscheckd/%.o: syscheckd/%.c
	${OSSEC_CC} ${OSSEC_CFLAGS} -DARGV0=\"ossec-syscheckd\" -c $^ -o $@

syscheckd/%-event.o: syscheckd/%.c
	${OSSEC_CC} ${OSSEC_CFLAGS} ${DEFINES_EVENTCHANNEL} -DEVENTCHANNEL_SUPPORT -DARGV0=\"ossec-syscheckd\" -c $^ -o $@

ossec-syscheckd: ${syscheck_o} rootcheck.a
	${OSSEC_CCBIN} ${OSSEC_LDFLAGS} $^ ${OSSEC_LIBS} -o $@

#### Monitor #######

monitor_c := $(wildcard monitord/*.c)
monitor_o := $(monitor_c:.c=.o)

monitord/%.o: monitord/%.c
	${OSSEC_CC} ${OSSEC_CFLAGS} -DARGV0=\"ossec-monitord\" -c $< -o $@

ossec-monitord: ${monitor_o} os_maild/sendcustomemail.o
	${OSSEC_CCBIN} ${OSSEC_LDFLAGS} $^ ${OSSEC_LIBS} -o $@


#### reportd #######

report_c := reportd/report.c
report_o := $(report_c:.c=.o)

reportd/%.o: reportd/%.c
	${OSSEC_CC} ${OSSEC_CFLAGS} -DARGV0=\"ossec-reportd\" -c $^ -o $@

ossec-reportd: ${report_o}
	${OSSEC_CCBIN} ${OSSEC_LDFLAGS} $^ ${OSSEC_LIBS} -o $@


#### os_auth #######

os_auth_c := ${wildcard os_auth/*.c}
os_auth_o := $(os_auth_c:.c=.o)

os_auth/%.o: os_auth/%.c
	${OSSEC_CC} ${OSSEC_CFLAGS} -I./os_auth -DARGV0=\"ossec-authd\" -c $^ -o $@

agent-auth: addagent/validate.o os_auth/main-client.o os_auth/ssl.o os_auth/check_cert.o
	${OSSEC_CCBIN} ${OSSEC_LDFLAGS} $^ ${OSSEC_LIBS} -o $@

ossec-authd: addagent/validate.o os_auth/main-server.o os_auth/local-server.o os_auth/ssl.o os_auth/check_cert.o os_auth/config.o os_auth/authcom.o
	${OSSEC_CCBIN} ${OSSEC_LDFLAGS} $^ ${OSSEC_LIBS} -o $@

#### integratord #####

integrator_c := ${wildcard os_integrator/*.c}
integrator_o := $(integrator_c:.c=.o)

os_integrator/%.o: os_integrator/%.c
	${OSSEC_CC} ${OSSEC_CFLAGS}  -I./os_integrator -DARGV0=\"ossec-integratord\" -c $^ -o $@

ossec-integratord: ${integrator_o}
	${OSSEC_CCBIN} ${OSSEC_LDFLAGS} $^ ${OSSEC_LIBS} -o $@

#### analysisd #####

cdb_c := ${wildcard analysisd/cdb/*.c}
cdb_o := $(cdb_c:.c=.o)
all_analysisd_o += ${cdb_o}
all_analysisd_libs += cdb.a

analysisd/cdb/%.o: analysisd/cdb/%.c
	${OSSEC_CC} ${OSSEC_CFLAGS} -DARGV0=\"ossec-analysisd\" -I./analysisd -I./analysisd/cdb -c $^ -o $@

cdb.a: ${cdb_o}
	${OSSEC_LINK} $@ $^
	${OSSEC_RANLIB} $@


alerts_c := ${wildcard analysisd/alerts/*.c}
alerts_o := $(alerts_c:.c=.o)
all_analysisd_o += ${alerts_o}
all_analysisd_libs += alerts.a

analysisd/alerts/%.o: analysisd/alerts/%.c
	${OSSEC_CC} ${OSSEC_CFLAGS} -DARGV0=\"ossec-analysisd\" -I./analysisd -I./analysisd/alerts -c $^ -o $@

alerts.a: ${alerts_o}
	${OSSEC_LINK} $@ $^

decoders_c := ${wildcard analysisd/decoders/*.c} ${wildcard analysisd/decoders/plugins/*.c} ${wildcard analysisd/compiled_rules/*.c}
decoders_o := $(decoders_c:.c=.o)
## XXX Nasty hack
decoders_test_o := $(decoders_c:.c=-test.o)
decoders_live_o := $(decoders_c:.c=-live.o)

all_analysisd_o += ${decoders_o} ${decoders_test_o} ${decoders_live_o}
all_analysisd_libs += decoders.a decoders-test.a decoders-live.a


analysisd/decoders/%-test.o: analysisd/decoders/%.c
	${OSSEC_CC} ${OSSEC_CFLAGS} -DTESTRULE -DARGV0=\"ossec-analysisd\" -I./analysisd -I./analysisd/decoders -c $^ -o $@


analysisd/decoders/%-live.o: analysisd/decoders/%.c
	${OSSEC_CC} ${OSSEC_CFLAGS} -DARGV0=\"ossec-analysisd\" -I./analysisd -I./analysisd/decoders -c $^ -o $@

analysisd/decoders/plugins/%-test.o: analysisd/decoders/plugins/%.c
	${OSSEC_CC} ${OSSEC_CFLAGS} -DTESTRULE -DARGV0=\"ossec-analysisd\" -I./analysisd -I./analysisd/decoders -c $^ -o $@


analysisd/decoders/plugins/%-live.o: analysisd/decoders/plugins/%.c
	${OSSEC_CC} ${OSSEC_CFLAGS} -DARGV0=\"ossec-analysisd\" -I./analysisd -I./analysisd/decoders -c $^ -o $@

analysisd/compiled_rules/compiled_rules.h: analysisd/compiled_rules/.function_list analysisd/compiled_rules/register_rule.sh
	./analysisd/compiled_rules/register_rule.sh build

analysisd/compiled_rules/%-test.o: analysisd/compiled_rules/%.c
	${OSSEC_CC} ${OSSEC_CFLAGS} -DTESTRULE -DARGV0=\"ossec-analysisd\" -I./analysisd -I./analysisd/decoders -c $^ -o $@

analysisd/compiled_rules/%-live.o: analysisd/compiled_rules/%.c
	${OSSEC_CC} ${OSSEC_CFLAGS} -DARGV0=\"ossec-analysisd\" -I./analysisd -I./analysisd/decoders -c $^ -o $@

decoders-live.a: ${decoders_live_o}
	${OSSEC_LINK} $@ $^

decoders-test.a: ${decoders_test_o}
	${OSSEC_LINK} $@ $^

format_c := ${wildcard analysisd/format/*.c}
format_o := ${format_c:.c=.o}
all_analysisd_o += ${format_o}

analysisd/format/%.o: analysisd/format/%.c
	${OSSEC_CC} ${OSSEC_CFLAGS} -DARGV0=\"ossec-analysisd\" -I./analysisd -I./analysisd/decoders -c $^ -o $@

output_c := ${wildcard analysisd/output/*c}
output_o := ${output_c:.c=.o}
all_analysisd_o += ${output_o}

analysisd/output/%.o: analysisd/output/%.c
	${OSSEC_CC} ${OSSEC_CFLAGS} -DARGV0=\"ossec-analysisd\" -I./analysisd -I./analysisd/decoders -c $^ -o $@



analysisd_c := ${filter-out analysisd/analysisd.c, ${filter-out analysisd/testrule.c, ${filter-out analysisd/makelists.c, ${wildcard analysisd/*.c}}}}
analysisd_o := ${analysisd_c:.c=.o}
all_analysisd_o += ${analysisd_o}

analysisd_test_o := $(analysisd_o:.o=-test.o)
analysisd_live_o := $(analysisd_o:.o=-live.o)
all_analysisd_o += ${analysisd_test_o} ${analysisd_live_o} analysisd/testrule-test.o analysisd/analysisd-live.o analysisd/analysisd-test.o analysisd/makelists-live.o

analysisd/%-live.o: analysisd/%.c analysisd/compiled_rules/compiled_rules.h
	${OSSEC_CC} ${OSSEC_CFLAGS} -DARGV0=\"ossec-analysisd\" -I./analysisd -c $< -o $@

analysisd/%-test.o: analysisd/%.c analysisd/compiled_rules/compiled_rules.h
	${OSSEC_CC} ${OSSEC_CFLAGS} -DTESTRULE -DARGV0=\"ossec-analysisd\" -I./analysisd -c $< -o $@


ossec-logtest: ${analysisd_test_o} ${output_o} ${format_o} analysisd/testrule-test.o analysisd/analysisd-test.o alerts.a cdb.a decoders-test.a
	${OSSEC_CCBIN} ${OSSEC_LDFLAGS} $^ ${OSSEC_LIBS} -o $@

ossec-analysisd: ${analysisd_live_o} analysisd/analysisd-live.o ${output_o} ${format_o} alerts.a cdb.a decoders-live.a
	${OSSEC_CCBIN} ${OSSEC_LDFLAGS} $^ ${OSSEC_LIBS} -o $@

ossec-makelists: analysisd/makelists-live.o ${filter-out analysisd/state-live.o, ${analysisd_live_o}} ${format_o} alerts.a cdb.a decoders-live.a
	${OSSEC_CCBIN} ${OSSEC_LDFLAGS} $^ ${OSSEC_LIBS} -o $@

### wazuh-modulesd ##

wmodulesd_c := wazuh_modules/main.c
wmodulesd_o := $(wmodulesd_c:.c=.o)

wazuh-modulesd: ${wmodulesd_o}
	${OSSEC_CCBIN} ${OSSEC_LDFLAGS} $^ ${OSSEC_LIBS} -o $@

### wazuh-framework ##
ifneq (,$(filter ${USE_FRAMEWORK_LIB},YES yes y Y 1))
wazuh-framework: ${shared_o} ${wdblib_o}
	${MAKE} -C ../framework build PREFIX=${PREFIX} USE_FRAMEWORK_LIB=${USE_FRAMEWORK_LIB}
endif

### wazuh-python ###

WPYTHON_DIR := ${PREFIX}/framework/python
OPTIMIZE_CPYTHON?=no

ifneq (,$(filter ${OPTIMIZE_CPYTHON},YES yes y Y 1))
CPYTHON_FLAGS=--enable-optimizations
endif

wpython: install_dependencies install_framework

ifeq (${uname_S},Darwin)
WLIBPYTHON=libpython3.7m.dylib
else
WLIBPYTHON=libpython3.7m.so.1.0
endif

build_python:
ifeq (${uname_S},Darwin)
ifeq (,$(wildcard ${EXTERNAL_CPYTHON}/python.exe))
	export WPATH_LIB="@executable_path/../../../lib"
	export SOURCE_PATH=${ROUTE_PATH}
	export WAZUH_FFI_PATH=${EXTERNAL_LIBFFI}
	export INSTALL_NAME_DIR=${ROUTE_PATH}
	export DYLD_LIBRARY_PATH=${ROUTE_PATH}
	mkdir -p ${ROUTE_PATH}/../lib && cp ${WAZUHEXT_LIB} ${ROUTE_PATH}/../lib
	cd ${EXTERNAL_CPYTHON} && ./configure --prefix="${WPYTHON_DIR}" --enable-shared --with-openssl="${ROUTE_PATH}/${EXTERNAL_OPENSSL}" LDFLAGS="-L${ROUTE_PATH} -lwazuhext -Xlinker -rpath -Xlinker @executable_path/../../../lib" CPPFLAGS="-I${ROUTE_PATH}/${EXTERNAL_OPENSSL}" $(CPYTHON_FLAGS) && ${MAKE}
	install_name_tool -change ${WLIBPYTHON} @rpath/../lib/${WLIBPYTHON} external/cpython/${WLIBPYTHON}
	install_name_tool -change ${WPYTHON_DIR}/lib/libpython3.7m.dylib @rpath/../lib/${WLIBPYTHON} -id @rpath/../lib/${WLIBPYTHON} external/cpython/${WLIBPYTHON}
	rm -rf ${ROUTE_PATH}/../lib
endif
else
ifeq (,$(wildcard ${EXTERNAL_CPYTHON}/python))
	export WPATH_LIB="'\$$\$$ORIGIN/../../../lib'" && export SOURCE_PATH=${ROUTE_PATH} && export WAZUH_FFI_PATH=${EXTERNAL_LIBFFI} && export LD_LIBRARY_PATH=${ROUTE_PATH} && cd ${EXTERNAL_CPYTHON} && ./configure --prefix="${WPYTHON_DIR}" --libdir="${WPYTHON_DIR}/lib" --enable-shared --with-openssl="${ROUTE_PATH}/${EXTERNAL_OPENSSL}" LDFLAGS="-L${ROUTE_PATH} -lwazuhext -Wl,-rpath,'\$$\$$ORIGIN/../../../lib',--disable-new-dtags" CPPFLAGS="-I${ROUTE_PATH}/${EXTERNAL_OPENSSL}" $(CPYTHON_FLAGS) && ${MAKE}
endif
endif

ifeq (,$(filter ${DISABLE_SHARED},YES yes y Y 1))
build_python: $(WAZUHEXT_LIB)
endif

install_python:
	cd ${EXTERNAL_CPYTHON} && export WPATH_LIB=${PREFIX}/lib && export SOURCE_PATH=${ROUTE_PATH} && export WAZUH_FFI_PATH=${EXTERNAL_LIBFFI} && ${MAKE} install
	find ${WPYTHON_DIR} -name "*${WLIBPYTHON}" -exec ln -f {} ${PREFIX}/lib/${WLIBPYTHON} \;

python_dependencies := requirements.txt

install_dependencies: install_python
	cd ../framework && ${WPYTHON_DIR}/bin/pip3 install -r ${python_dependencies} --index-url=file://${ROUTE_PATH}/${EXTERNAL_CPYTHON}/Dependencies/simple


install_framework: install_python
	cd ../framework && ${WPYTHON_DIR}/bin/python3 setup.py install --prefix=${WPYTHON_DIR} --wazuh-version=$(shell cat VERSION) --install-type=${TARGET}
	chown -R root:${OSSEC_GROUP} ${WPYTHON_DIR}/*
	chmod -R o=- ${WPYTHON_DIR}/*


####################
#### test ##########
####################

CFLAGS_TEST=-g -O0 --coverage -DUNIT_TESTING
LIBS_TEST=-lcmocka

# LIBS_TEST = -lcheck -lm -lrt -lsubunit

# Unit tests wrappers
wrappers_syscheck_c := $(wildcard unit_tests/wrappers/syscheckd/*.c)
wrappers_syscheck_o := $(wrappers_syscheck_c:.c=.o)

ifneq (,$(filter ${TEST},YES yes y Y 1))
	OSSEC_CFLAGS+=${CFLAGS_TEST}
	# OSSEC_CFLAGS+=${CFLAGS_TEST} -Itests
	OSSEC_LDFLAGS+=${CFLAGS_TEST}
	OSSEC_LIBS+=${LIBS_TEST}

ifeq (${TARGET},winagent)
	WINDOWS_UNIT_TEST_WRAPPERS:=${wrappers_syscheck_o}
	WINDOWS_UNIT_TEST_WRAPPERS+=${wrappers_shared_o}
endif
endif #TEST

unit_tests/wrappers/syscheckd/%.o: unit_tests/wrappers/syscheckd/%.c
<<<<<<< HEAD
	${OSSEC_CC} ${OSSEC_CFLAGS} -c $^ -o $@
=======
	${OSSEC_CC} ${OSSEC_CFLAGS} ${DEFINES_EVENTCHANNEL} -c $^ -o $@
>>>>>>> 3fd4d660

unit_tests/wrappers/shared/%.o: unit_tests/wrappers/shared/%.c
	${OSSEC_CC} ${OSSEC_CFLAGS} -c $^ -o $@

.PHONY: test run_valgrind_tests run_tests build_tests test_valgrind test_coverage

test: build_tests
	${MAKE} run_tests

run_valgrind_tests:
	@$(foreach bin,${test_programs},valgrind --leak-check=full --track-origins=yes --trace-children=no --vgdb=no --gen-suppressions=all --suppressions=tests/valgrind.supp ./${bin} || exit 1;)

run_tests:
	@$(foreach bin,${test_programs},./${bin} || exit 1;)

build_tests: external
	${MAKE} DEBUG=yes TEST=yes ${test_programs}

test_c := $(wildcard tests/*.c)
test_o := $(test_c:.c=.o)

tests/%.o: tests/%.c
	${OSSEC_CC} ${OSSEC_CFLAGS} -c $^ -o $@

tap_os_crypto: tests/tap_os_crypto.c ${crypto_o} ${shared_o} ${os_xml_o} ${os_net_o} ${os_regex_o}
	${OSSEC_CCBIN} ${OSSEC_CFLAGS} ${OSSEC_LDFLAGS} $^ ${OSSEC_LIBS} -o $@

tap_os_net: tests/tap_os_net.c ${os_net_o} ${shared_o} ${os_regex_o} ${os_xml_o}
	${OSSEC_CCBIN} ${OSSEC_CFLAGS} ${OSSEC_LDFLAGS} $^ ${OSSEC_LIBS} -o $@

tap_os_regex: tests/tap_os_regex.c ${os_regex_o}
	${OSSEC_CCBIN} ${OSSEC_LDFLAGS} $^ ${OSSEC_LIBS} -o $@

tap_shared: tests/tap_shared.c ${shared_o} ${os_xml_o} ${os_net_o} ${os_regex_o}
	${OSSEC_CCBIN} $(OSSEC_CFLAGS) ${OSSEC_LDFLAGS} $^ ${OSSEC_LIBS} -o $@

tap_os_zlib: tests/tap_os_zlib.o
	${OSSEC_CCBIN} ${OSSEC_LDFLAGS} $^ ${OSSEC_LIBS} -o $@

tap_os_xml: tests/tap_os_xml.o ${os_xml_o}
	${OSSEC_CCBIN} ${OSSEC_LDFLAGS} $^ ${OSSEC_LIBS} -o $@

tap_fluentd_forwarder: tests/tap_fluentd_forwarder.o
	${OSSEC_CCBIN} ${OSSEC_LDFLAGS} $^ ${OSSEC_LIBS} -o $@

tap_wazuhdb_op: tests/tap_wazuhdb_op.o
	${OSSEC_CCBIN} ${OSSEC_LDFLAGS} $^ ${OSSEC_LIBS} -o $@

test_valgrind: build_tests
	${MAKE} run_valgrind_tests


test_coverage: build_tests
	lcov --base-directory . --directory . --zerocounters --rc lcov_branch_coverage=1 --quiet
	@echo "Running tests\n"

	${MAKE} run_valgrind_tests

	@echo "\nTests finished."

	lcov --base-directory . --directory . --capture --quiet --rc lcov_branch_coverage=1 --output-file ossec.test

	rm -rf coverage-report/
	genhtml --branch-coverage --output-directory coverage-report/ --title "ossec test coverage" --show-details --legend --num-spaces 4 --quiet ossec.test

###################
#### Rule Tests ###
###################

test-rules:
	( cd ../contrib/ossec-testing && sudo python runtests.py)


####################
#### windows #######
####################

win32/icon.o: win32/icofile.rc
	${OSSEC_WINDRES} -i $< -o $@

win32_c := $(wildcard win32/*.c)
win32_o := $(win32_c:.c=.o)

win32/%.o: win32/%.c
	${OSSEC_CC} ${OSSEC_CFLAGS} -DARGV0=\"ossec-agent\" -c $^ -o $@

win32/%_rk.o: win32/%.c
	${OSSEC_CC} ${OSSEC_CFLAGS} -UOSSECHIDS -DARGV0=\"ossec-agent\" -c $^ -o $@

win32_ui_c := $(wildcard win32/ui/*.c)
win32_ui_o := $(win32_ui_c:.c=.o)

win32/ui/%.o: win32/ui/%.c
	${OSSEC_CC} ${OSSEC_CFLAGS} -UOSSECHIDS -DARGV0=\"ossec-win32ui\" -c $^ -o $@

win32/ossec-agent.exe: win32/icon.o win32/win_agent.o win32/win_service.o win32/win_utils.o ${syscheck_o} ${rootcheck_o} $(filter-out wazuh_modules/main.o, ${wmodulesd_o}) $(filter-out client-agent/main.o, $(filter-out client-agent/agentd.o, $(filter-out client-agent/event-forward.o, ${client_agent_o}))) $(filter-out logcollector/main.o, ${os_logcollector_o}) ${os_execd_o} monitord/rotate_log.o monitord/compress_log.o wazuh_modules/syscollector/syscollector_win_ext.dll ${WINDOWS_UNIT_TEST_WRAPPERS}
	${OSSEC_CCBIN} -DARGV0=\"ossec-agent\" -DOSSECHIDS ${OSSEC_LDFLAGS} $^ ${OSSEC_LIBS} -o $@

win32/ossec-agent-eventchannel.exe: win32/icon.o win32/win_agent.o win32/win_service.o win32/win_utils.o $(filter-out syscheckd/main-event.o, ${syscheck_eventchannel_o}) ${rootcheck_o} $(filter-out wazuh_modules/main.o, ${wmodulesd_o}) $(filter-out client-agent/main.o, $(filter-out client-agent/agentd.o, $(filter-out client-agent/event-forward.o, ${client_agent_o}))) $(filter-out logcollector/main-event.o, ${os_logcollector_eventchannel_o}) ${os_execd_o} monitord/rotate_log.o monitord/compress_log.o wazuh_modules/syscollector/syscollector_win_ext.dll ${WINDOWS_UNIT_TEST_WRAPPERS}
	${OSSEC_CCBIN} -DARGV0=\"ossec-agent\" -DOSSECHIDS -DEVENTCHANNEL_SUPPORT ${OSSEC_LDFLAGS} $^ ${OSSEC_LIBS} -o $@

win32/ossec-rootcheck.exe: win32/icon.o win32/win_service_rk.o ${rootcheck_rk_o}
	${OSSEC_CCBIN} -DARGV0=\"ossec-rootcheck\" ${OSSEC_LDFLAGS} $^ ${OSSEC_LIBS} -o $@

win32/manage_agents.exe: win32/win_service_rk.o ${addagent_o}
	${OSSEC_CCBIN} -DARGV0=\"manage-agents\" -DMA ${OSSEC_LDFLAGS} $^ ${OSSEC_LIBS} -o $@

win32/setup-windows.exe: win32/win_service_rk.o win32/setup-win.o win32/setup-shared.o
	${OSSEC_CCBIN} -DARGV0=\"setup-windows\" ${OSSEC_LDFLAGS} $^ ${OSSEC_LIBS} -o $@

win32/setup-syscheck.exe: win32/setup-syscheck.o win32/setup-shared.o
	${OSSEC_CCBIN} -DARGV0=\"setup-syscheck\" ${OSSEC_LDFLAGS} $^ ${OSSEC_LIBS} -o $@

win32/setup-iis.exe: win32/setup-iis.o
	${OSSEC_CCBIN} -DARGV0=\"setup-iis\" ${OSSEC_LDFLAGS} $^ ${OSSEC_LIBS} -o $@

win32/add-localfile.exe: win32/add-localfile.o
	${OSSEC_CCBIN} -DARGV0=\"add-localfile\" ${OSSEC_LDFLAGS} $^ ${OSSEC_LIBS} -o $@

win32/ui_resource.o: win32/ui/win32ui.rc
	${OSSEC_WINDRES} -i $< -o $@

win32/auth_resource.o: win32/agent-auth.rc
	${OSSEC_WINDRES} -i $< -o $@

win32/os_win32ui.exe: win32/ui_resource.o win32/win_service_rk.o ${win32_ui_o} addagent/b64.o
	${OSSEC_CCBIN} -DARGV0=\"ossec-win32ui\" ${OSSEC_LDFLAGS} $^ ${OSSEC_LIBS} -mwindows -o $@

win32/agent-auth.exe: win32/auth_resource.o win32/win_service_rk.o os_auth/main-client.o os_auth/ssl.o os_auth/main-client.o os_auth/check_cert.o addagent/validate.o
	${OSSEC_CCBIN} -DARGV0=\"agent-auth\" -DOSSECHIDS ${OSSEC_LDFLAGS} $^ ${OSSEC_LIBS} -lshlwapi -lwsock32 -lsecur32 -lws2_32 -flto -o $@

####################
#### Clean #########
####################

clean: clean-test clean-internals clean-external clean-windows clean-framework clean-config

clean-test:
	rm -f ${test_o} ${test_programs} ossec.test
	rm -Rf coverage-report/
	find . -name "*.gcno" -exec rm {} \;
	find . -name "*.gcda" -exec rm {} \;

clean-external: clean-wpython
ifneq ($(wildcard external/*/*),)
	rm -f ${cjson_o} $(EXTERNAL_JSON)libcjson.*
	-cd ${EXTERNAL_ZLIB} && ${MAKE} -f Makefile.in distclean
	-cd ${EXTERNAL_ZLIB} && ${MAKE} -f win32/Makefile.gcc clean
	rm -f ${EXTERNAL_ZLIB}/Makefile ${EXTERNAL_ZLIB}/zconf.h
	-cd ${EXTERNAL_OPENSSL} && ${MAKE} distclean
	-cd ${EXTERNAL_LIBYAML} && ${MAKE} distclean
	-cd ${EXTERNAL_CURL} && ${MAKE} distclean
	rm -f ${procps_o} $(PROCPS_LIB)
	rm -f $(sqlite_o) $(EXTERNAL_SQLITE)/libsqlite3.*
	-cd ${EXTERNAL_AUDIT} && make distclean
	-cd ${EXTERNAL_LIBFFI} && make clean
	rm -f $(msgpack_o) $(EXTERNAL_MSGPACK)libmsgpack.a

ifneq ($(wildcard external/libdb/build_unix/*),)
	cd ${EXTERNAL_LIBDB} && make realclean
endif
endif

clean-wpython:
ifneq ($(wildcard external/cpython/*),)
	-cd ${EXTERNAL_CPYTHON} && ${MAKE} clean && ${MAKE} distclean
endif

clean-deps:
	rm -rf $(EXTERNAL_DIR) $(EXTERNAL_CPYTHON)

clean-internals:
	rm -f $(BUILD_SERVER)
	rm -f $(BUILD_AGENT)
	rm -f $(BUILD_LIBS)
	rm -f ${os_zlib_o}
	rm -f ${os_xml_o}
	rm -f ${os_regex_o}
	rm -f ${os_net_o}
	rm -f ${shared_o}
	rm -f ${config_o}
	rm -f ${os_maild_o}
	rm -f ${crypto_o}
	rm -f ${os_csyslogd_o}
	rm -f ${os_dbd_o}
	rm -f ${os_agentlessd_o}
	rm -f ${os_execd_o}
	rm -f ${os_logcollector_o} ${os_logcollector_eventchannel_o}
	rm -f ${remoted_o}
	rm -f ${report_o}
	rm -f ${client_agent_o}
	rm -f ${addagent_o}
	rm -f ${util_o} ${util_programs}
	rm -f ${rootcheck_o} ${rootcheck_rk_o} rootcheck.a
	rm -f ${syscheck_o} ${syscheck_eventchannel_o}
	rm -f ${monitor_o}
	rm -f ${os_auth_o}
	rm -f ${all_analysisd_o} ${all_analysisd_libs} analysisd/compiled_rules/compiled_rules.h
	rm -f ${integrator_o}
	rm -f ${wmodulesd_o} ${wmodules_o}
	rm -f ${wdb_o}
	rm -f ${SELINUX_MODULE}
	rm -f ${SELINUX_POLICY}
	rm -f ${wrappers_syscheck_o}
	rm -f ${wrappers_shared_o}

clean-framework:
	${MAKE} -C ../framework clean

clean-windows:
	rm -f libwazuh.a
	rm -f libwazuhext.dll
	rm -f wazuh_modules/syscollector/*.o
	rm -f wazuh_modules/syscollector/syscollector_win_ext.dll
	rm -f win32/LICENSE.txt
	rm -f win32/help_win.txt
	rm -f win32/internal_options.conf
	rm -f win32/default-local_internal_options.conf
	rm -f win32/default-ossec.conf
	rm -f win32/default-ossec-pre6.conf
	rm -f win32/restart-ossec.cmd
	rm -f win32/route-null.cmd
	rm -f win32/route-null-2012.cmd
	rm -f win32/netsh.cmd
	rm -f win32/netsh-win-2016.cmd
	rm -f ${win32_o} ${win32_ui_o} win32/win_service_rk.o
	rm -f win32/icon.o win32/resource.o
	rm -f ${WINDOWS_BINS}
	rm -f win32/wazuh-agent-*.exe
	rm -f win32/libwinpthread-1.dll
	rm -f win32/VERSION
	rm -f win32/REVISION

clean-config:
	rm -f ../etc/ossec.mc
	rm -f Config.OS<|MERGE_RESOLUTION|>--- conflicted
+++ resolved
@@ -1568,11 +1568,7 @@
 endif #TEST
 
 unit_tests/wrappers/syscheckd/%.o: unit_tests/wrappers/syscheckd/%.c
-<<<<<<< HEAD
-	${OSSEC_CC} ${OSSEC_CFLAGS} -c $^ -o $@
-=======
 	${OSSEC_CC} ${OSSEC_CFLAGS} ${DEFINES_EVENTCHANNEL} -c $^ -o $@
->>>>>>> 3fd4d660
 
 unit_tests/wrappers/shared/%.o: unit_tests/wrappers/shared/%.c
 	${OSSEC_CC} ${OSSEC_CFLAGS} -c $^ -o $@

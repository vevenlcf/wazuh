--- conflicted
+++ resolved
@@ -25,7 +25,6 @@
 static const char *SQL_BEGIN = "BEGIN;";
 static const char *SQL_COMMIT = "COMMIT;";
 static const char *SQL_STMT[] = {
-<<<<<<< HEAD
     [WDB_STMT_FIM_LOAD] = "SELECT changes, size, perm, uid, gid, md5, sha1, uname, gname, mtime, inode, sha256, date, attributes, symbolic_path FROM fim_entry WHERE file = ?;",
     [WDB_STMT_FIM_FIND_ENTRY] = "SELECT 1 FROM fim_entry WHERE file = ?",
     [WDB_STMT_FIM_INSERT_ENTRY] = "INSERT INTO fim_entry (file, type, size, perm, uid, gid, md5, sha1, uname, gname, mtime, inode, sha256, attributes, symbolic_path) VALUES (?, ?, ?, ?, ?, ?, ?, ?, ?, ?, ?, ?, ?, ?, ?);",
@@ -70,7 +69,7 @@
     [WDB_STMT_SCAN_INFO_GET3C] = "SELECT fim_third_check FROM scan_info WHERE module = ?;",
     [WDB_STMT_SCA_FIND] = "SELECT id,result,status FROM sca_check WHERE id = ?;",
     [WDB_STMT_SCA_UPDATE] = "UPDATE sca_check SET result = ?, scan_id = ?, status = ?, reason = ? WHERE id = ?;",
-    [WDB_STMT_SCA_INSERT] = "INSERT INTO sca_check (id,scan_id,title,description,rationale,remediation,file,directory,process,registry,`references`,result,policy_id,command,status,reason) VALUES (?,?,?,?,?,?,?,?,?,?,?,?,?,?,?,?);",
+    [WDB_STMT_SCA_INSERT] = "INSERT INTO sca_check (id,scan_id,title,description,rationale,remediation,file,directory,process,registry,`references`,result,policy_id,command,status,reason,condition) VALUES (?,?,?,?,?,?,?,?,?,?,?,?,?,?,?,?,?);",
     [WDB_STMT_SCA_SCAN_INFO_INSERT] = "INSERT INTO sca_scan_info (start_scan,end_scan,id,policy_id,pass,fail,invalid,total_checks,score,hash) VALUES (?,?,?,?,?,?,?,?,?,?);",
     [WDB_STMT_SCA_SCAN_INFO_UPDATE] = "UPDATE sca_scan_info SET start_scan = ?, end_scan = ?, id = ?, pass = ?, fail = ?, invalid = ?, total_checks = ?, score = ?, hash = ? WHERE policy_id = ?;",
     [WDB_STMT_SCA_GLOBAL_INSERT] = "INSERT INTO sca_global (scan_id,name,description,`references`,pass,failed,score) VALUES(?,?,?,?,?,?,?);",
@@ -93,71 +92,6 @@
     [WDB_STMT_SCA_CHECK_RULES_DELETE] = "DELETE FROM sca_check_rules WHERE id_check NOT IN ( SELECT id FROM sca_check);",
     [WDB_STMT_SCA_CHECK_FIND] = "SELECT id FROM sca_check WHERE policy_id = ?;",
     [WDB_STMT_SCA_CHECK_DELETE_DISTINCT] = "DELETE FROM sca_check WHERE scan_id != ? AND policy_id = ?;"
-=======
-    "SELECT changes, size, perm, uid, gid, md5, sha1, uname, gname, mtime, inode, sha256, date, attributes, symbolic_path FROM fim_entry WHERE file = ?;",
-    "SELECT 1 FROM fim_entry WHERE file = ?",
-    "INSERT INTO fim_entry (file, type, size, perm, uid, gid, md5, sha1, uname, gname, mtime, inode, sha256, attributes, symbolic_path) VALUES (?, ?, ?, ?, ?, ?, ?, ?, ?, ?, ?, ?, ?, ?, ?);",
-    "UPDATE fim_entry SET date = strftime('%s', 'now'), changes = ?, size = ?, perm = ?, uid = ?, gid = ?, md5 = ?, sha1 = ?, uname = ?, gname = ?, mtime = ?, inode = ?, sha256 = ?, attributes = ?, symbolic_path = ? WHERE file = ?;",
-    "DELETE FROM fim_entry WHERE file = ?;",
-    "UPDATE fim_entry SET date = strftime('%s', 'now') WHERE file = ?;",
-    "SELECT file, changes, size, perm, uid, gid, md5, sha1, uname, gname, mtime, inode, sha256, date, attributes, symbolic_path FROM fim_entry WHERE date < ?;",
-    "INSERT INTO sys_osinfo (scan_id, scan_time, hostname, architecture, os_name, os_version, os_codename, os_major, os_minor, os_build, os_platform, sysname, release, version) VALUES (?, ?, ?, ?, ?, ?, ?, ?, ?, ?, ?, ?, ?, ?);",
-    "DELETE FROM sys_osinfo;",
-    "INSERT INTO sys_programs (scan_id, scan_time, format, name, priority, section, size, vendor, install_time, version, architecture, multiarch, source, description, location, triaged) VALUES (?, ?, ?, ?, ?, ?, ?, ?, ?, ?, ?, ?, ?, ?, ?, ?);",
-    "DELETE FROM sys_programs WHERE scan_id != ?;",
-    "UPDATE SYS_PROGRAMS SET TRIAGED = 1 WHERE SCAN_ID = ? AND EXISTS(SELECT OLD.SCAN_ID FROM SYS_PROGRAMS OLD WHERE OLD.SCAN_ID != SYS_PROGRAMS.SCAN_ID AND OLD.TRIAGED = 1 AND OLD.FORMAT = SYS_PROGRAMS.FORMAT AND OLD.NAME = SYS_PROGRAMS.NAME AND OLD.VENDOR = SYS_PROGRAMS.VENDOR AND OLD.VERSION = SYS_PROGRAMS.VERSION AND OLD.ARCHITECTURE = SYS_PROGRAMS.ARCHITECTURE);",
-    "INSERT INTO sys_hwinfo (scan_id, scan_time, board_serial, cpu_name, cpu_cores, cpu_mhz, ram_total, ram_free, ram_usage) VALUES (?, ?, ?, ?, ?, ?, ?, ?, ?);",
-    "DELETE FROM sys_hwinfo;",
-    "INSERT INTO sys_ports (scan_id, scan_time, protocol, local_ip, local_port, remote_ip, remote_port, tx_queue, rx_queue, inode, state, PID, process) VALUES (?, ?, ?, ?, ?, ?, ?, ?, ?, ?, ?, ?, ?);",
-    "DELETE FROM sys_ports WHERE scan_id != ?;",
-    "INSERT INTO sys_processes (scan_id, scan_time, pid, name, state, ppid, utime, stime, cmd, argvs, euser, ruser, suser, egroup, rgroup, sgroup, fgroup, priority, nice, size, vm_size, resident, share, start_time, pgrp, session, nlwp, tgid, tty, processor) VALUES (?, ?, ?, ?, ?, ?, ?, ?, ?, ?, ?, ?, ?, ?, ?, ?, ?, ?, ?, ?, ?, ?, ?, ?, ?, ?, ?, ?, ?, ?)",
-    "DELETE FROM sys_processes WHERE scan_id != ?;",
-    "INSERT INTO sys_netiface (scan_id, scan_time, name, adapter, type, state, mtu, mac, tx_packets, rx_packets, tx_bytes, rx_bytes, tx_errors, rx_errors, tx_dropped, rx_dropped) VALUES (?, ?, ?, ?, ?, ?, ?, ?, ?, ?, ?, ?, ?, ?, ?, ?);",
-    "INSERT INTO sys_netproto (scan_id, iface, type, gateway, dhcp, metric) VALUES (?, ?, ?, ?, ?, ?);",
-    "INSERT INTO sys_netaddr (scan_id, iface, proto, address, netmask, broadcast) VALUES (?, ?, ?, ?, ?, ?);",
-    "DELETE FROM sys_netiface WHERE scan_id != ?;",
-    "DELETE FROM sys_netproto WHERE scan_id != ?;",
-    "DELETE FROM sys_netaddr WHERE scan_id != ?;",
-    "INSERT INTO ciscat_results (scan_id, scan_time, benchmark, profile, pass, fail, error, notchecked, unknown, score) VALUES (?, ?, ?, ?, ?, ?, ?, ?, ?, ?);",
-    "DELETE FROM ciscat_results WHERE scan_id != ?;",
-    "SELECT first_start, first_end, start_scan, end_scan, first_check, second_check, third_check FROM scan_info WHERE module = ?;",
-    "INSERT INTO scan_info (module, first_start, first_end, start_scan, end_scan, fim_first_check, fim_second_check, fim_third_check) VALUES (?, ?, ?, ?, ?, ?, ?, ?);",
-    "UPDATE scan_info SET first_start = ?, start_scan = ? WHERE module = ?;",
-    "UPDATE scan_info SET first_end = ?, end_scan = ? WHERE module = ?;",
-    "UPDATE scan_info SET start_scan = ? WHERE module = ?;",
-    "UPDATE scan_info SET end_scan = ? WHERE module = ?;",
-    "UPDATE scan_info SET fim_first_check = ? WHERE module = ?;",
-    "UPDATE scan_info SET fim_second_check = ? WHERE module = ?;",
-    "UPDATE scan_info SET fim_third_check = ? WHERE module = ?;",
-    "SELECT first_start FROM scan_info WHERE module = ?;",
-    "SELECT first_end FROM scan_info WHERE module = ?;",
-    "SELECT start_scan FROM scan_info WHERE module = ?;",
-    "SELECT end_scan FROM scan_info WHERE module = ?;",
-    "SELECT fim_first_check FROM scan_info WHERE module = ?;",
-    "SELECT fim_second_check FROM scan_info WHERE module = ?;",
-    "SELECT fim_third_check FROM scan_info WHERE module = ?;",
-    "SELECT id,result,status FROM sca_check WHERE id = ?;",
-    "UPDATE sca_check SET result = ?, scan_id = ?, status = ?, reason = ? WHERE id = ?;",
-    "INSERT INTO sca_check (id,scan_id,title,description,rationale,remediation,file,directory,process,registry,`references`,result,policy_id,command,status,reason,condition) VALUES (?,?,?,?,?,?,?,?,?,?,?,?,?,?,?,?,?);",
-    "INSERT INTO sca_scan_info (start_scan,end_scan,id,policy_id,pass,fail,invalid,total_checks,score,hash) VALUES (?,?,?,?,?,?,?,?,?,?);",
-    "UPDATE sca_scan_info SET start_scan = ?, end_scan = ?, id = ?, pass = ?, fail = ?, invalid = ?, total_checks = ?, score = ?, hash = ? WHERE policy_id = ?;",
-    "INSERT INTO sca_check_compliance (id_check,`key`,`value`) VALUES(?,?,?);",
-    "INSERT INTO sca_check_rules (id_check,`type`, rule) VALUES(?,?,?);",
-    "SELECT policy_id,hash,id FROM sca_scan_info WHERE policy_id = ?;",
-    "UPDATE sca_scan_info SET start_scan = ?, end_scan = ?, id = ?, pass = ?, fail = ?, invalid = ?, total_checks = ?, score = ?, hash = ? WHERE policy_id = ?;",
-    "SELECT id FROM sca_policy WHERE id = ?;",
-    "SELECT hash_file FROM sca_policy WHERE id = ?;",
-    "INSERT INTO sca_policy (name,file,id,description,`references`,hash_file) VALUES(?,?,?,?,?,?);",
-    "SELECT result FROM sca_check WHERE policy_id = ? ORDER BY id;",
-    "SELECT id FROM sca_policy;",
-    "DELETE FROM sca_policy WHERE id = ?;",
-    "DELETE FROM sca_check WHERE policy_id = ?;",
-    "DELETE FROM sca_scan_info WHERE policy_id = ?;",
-    "DELETE FROM sca_check_compliance WHERE id_check NOT IN ( SELECT id FROM sca_check);",
-    "DELETE FROM sca_check_rules WHERE id_check NOT IN ( SELECT id FROM sca_check);",
-    "SELECT id FROM sca_check WHERE policy_id = ?;",
-    "DELETE FROM sca_check WHERE scan_id != ? AND policy_id = ?;"
->>>>>>> d4ff6b2e
 };
 
 sqlite3 *wdb_global = NULL;
@@ -723,23 +657,13 @@
     os_calloc(1, sizeof(wdb_t), wdb);
     wdb->db = db;
     w_mutex_init(&wdb->mutex, NULL);
-<<<<<<< HEAD
     os_strdup(id, wdb->id);
-    wdb->remove = 0;
-=======
-    os_strdup(agent_id, wdb->agent_id);
->>>>>>> d4ff6b2e
     return wdb;
 }
 
 void wdb_destroy(wdb_t * wdb) {
-<<<<<<< HEAD
     os_free(wdb->id);
-    pthread_mutex_destroy(&wdb->mutex);
-=======
-    os_free(wdb->agent_id);
     w_mutex_destroy(&wdb->mutex);
->>>>>>> d4ff6b2e
     free(wdb);
 }
 
@@ -797,13 +721,9 @@
     while (node = db_pool_begin, node) {
         mdebug2("Closing database for agent %s", node->id);
 
-<<<<<<< HEAD
-        if (wdb_close(node) < 0) {
+        if (wdb_close(node, TRUE) < 0) {
             merror("Couldn't close DB for agent %s", node->id);
-=======
-        if (wdb_close(node, TRUE) < 0) {
-            merror("Couldn't close DB for agent %s", node->agent_id);
->>>>>>> d4ff6b2e
+
         }
     }
 
@@ -819,20 +739,8 @@
         w_mutex_lock(&node->mutex);
 
         if (node->transaction && time(NULL) - node->last > config.commit_time) {
-<<<<<<< HEAD
             mdebug2("Committing database for agent %s", node->id);
-            if (node->remove) {
-                wdb_close(node);
-                w_mutex_unlock(&node->mutex);
-                w_mutex_unlock(&pool_mutex);
-                return;
-            } else {
-                wdb_commit2(node);
-            }
-=======
-            mdebug2("Committing database for agent %s", node->agent_id);
             wdb_commit2(node);
->>>>>>> d4ff6b2e
         }
 
         w_mutex_unlock(&node->mutex);
@@ -865,13 +773,8 @@
         next = node->next;
 
         if (node->refcount == 0 && !node->transaction) {
-<<<<<<< HEAD
             mdebug2("Closing database for agent %s", node->id);
-            wdb_close(node);
-=======
-            mdebug2("Closing database for agent %s", node->agent_id);
             wdb_close(node, FALSE);
->>>>>>> d4ff6b2e
         }
     }
 
@@ -934,11 +837,6 @@
     int result;
     int i;
 
-<<<<<<< HEAD
-    snprintf(path, OS_FLSIZE, "%s%s/%s.db", isChroot() ? "/" : "", WDB2_DIR, wdb->id);
-
-=======
->>>>>>> d4ff6b2e
     if (wdb->refcount == 0) {
         if (wdb->transaction && commit) {
             wdb_commit2(wdb);
@@ -953,17 +851,6 @@
         result = sqlite3_close_v2(wdb->db);
 
         if (result == SQLITE_OK) {
-<<<<<<< HEAD
-            if (wdb->remove) {
-                mdebug1("Removing db for agent '%s' ref:'%d' trans:'%d'", wdb->id, wdb->refcount, wdb->transaction);
-                if (unlink(path)) {
-                    mwarn("Couldn'n delete wazuh database: '%s'", path);
-                    return -1;
-                }
-            }
-
-=======
->>>>>>> d4ff6b2e
             wdb_pool_remove(wdb);
             wdb_destroy(wdb);
             return 0;
@@ -972,11 +859,7 @@
             return -1;
         }
     } else {
-<<<<<<< HEAD
-        merror("Couldn't close database for agent %s: refcount = %u", wdb->id, wdb->refcount);
-=======
-        mdebug1("Couldn't close database for agent %s: refcount = %u", wdb->agent_id, wdb->refcount);
->>>>>>> d4ff6b2e
+        mdebug1("Couldn't close database for agent %s: refcount = %u", wdb->id, wdb->refcount);
         return -1;
     }
 }
@@ -1091,32 +974,6 @@
                 snprintf(path, PATH_MAX, "%s/%03ld.db", WDB2_DIR, agent_id);
                 snprintf(agent, OS_SIZE_128, "%03ld", agent_id);
 
-<<<<<<< HEAD
-                if (strcmp(agent, "000") != 0) {
-                    // Check if file not exists
-                    if (IsFile(path) == 0) {
-                        if (wdb = wdb_open_agent2(agent_id), !wdb) {
-                            mdebug1("Removing db for agent '%s'", agent);
-                            if (unlink(path)) {
-                                mwarn("Couldn'n delete wazuh database: '%s'", path);
-                            }
-                            n++;
-                            continue;
-                        }
-
-                        if (wdb->remove) {
-                            mdebug1("Message received from an deleted agent('%s'), ignoring", wdb->id);
-                            cJSON_AddStringToObject(json_agents, agent, "DB waiting for deletion");
-                            n++;
-                            continue;
-                        }
-
-                        cJSON_AddStringToObject(json_agents, agent, "ok");
-                        wdb_remove_database(wdb);
-                        minfo("Agent %s. Database marked for deletion", agents[n]);
-                    } else {
-                        cJSON_AddStringToObject(json_agents, agent, "DB not found");
-=======
                 // Close the database only if it was open
 
                 w_mutex_lock(&pool_mutex);
@@ -1125,7 +982,6 @@
                 if (wdb) {
                     if (wdb_close(wdb, FALSE) < 0) {
                         result = "Can't close";
->>>>>>> d4ff6b2e
                     }
                 }
 

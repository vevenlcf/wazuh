--- conflicted
+++ resolved
@@ -365,7 +365,6 @@
 
     return 0;
 }
-<<<<<<< HEAD
 
 static int setup_realtime_adddir_realtime_start_error(void **state) {
     *state = syscheck.realtime;
@@ -381,9 +380,8 @@
 
     return 0;
 }
-=======
+
 #endif
->>>>>>> 64b25190
 
 /* tests */
 

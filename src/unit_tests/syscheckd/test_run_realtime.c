--- conflicted
+++ resolved
@@ -298,27 +298,6 @@
 
         return 0;
     }
-#else
-static int setup_RTCallBack(void **state) {
-    win32rtfim *rt = calloc(1, sizeof(win32rtfim));
-
-    if(rt == NULL)
-        return -1;
-
-    *state = rt;
-    return 0;
-}
-
-static int teardown_RTCallBack(void **state) {
-    win32rtfim *rt = *state;
-
-    if(rt->dir)
-        free(rt->dir);
-
-    free(rt);
-
-    return 0;
-}
 #endif
 #ifdef TEST_WINAGENT
 #ifndef WIN_WHODATA
@@ -383,20 +362,6 @@
 
     syscheck.realtime = state[1];
     state[1] = NULL;
-
-    return 0;
-}
-#endif
-
-#ifdef WIN_WHODATA
-static int setup_realtime_adddir_realtime_start_error(void **state) {
-    *state = syscheck.realtime;
-    syscheck.realtime = NULL;
-    return 0;
-}
-
-static int teardown_realtime_adddir_realtime_start_error(void **state) {
-    syscheck.realtime = *state;
 
     return 0;
 }
@@ -646,7 +611,6 @@
     char *data = NULL;
 
     free_syscheck_dirtb_data(data);
-<<<<<<< HEAD
 
     assert_null(data);
 }
@@ -777,138 +741,6 @@
 
     syscheck.realtime->fd = 1;
 
-=======
-
-    assert_null(data);
-}
-
-
-void test_realtime_process(void **state)
-{
-    (void) state;
-
-    syscheck.realtime->fd = 1;
-
-    will_return(__wrap_read, 1); // Use wrap
-    will_return(__wrap_read, 0);
-
-    realtime_process();
-}
-
-void test_realtime_process_len(void **state)
-{
-    (void) state;
-
-    char event[] = {1, 0, 0, 0, 2, 0, 0, 0, 0, 0, 0, 0, 2, 0, 0, 0, 't', 'e', 's', 't', 0, 0, 0, 0, 0, 0, 0, 0, 0, 0, 0, 0, 0, 0};
-
-    syscheck.realtime->fd = 1;
-
-    will_return(__wrap_read, 2); // Use wrap
-    will_return(__wrap_read, event);
-    will_return(__wrap_read, 16);
-    will_return(__wrap_OSHash_Get, "test");
-    expect_string(__wrap__mdebug2, formatted_msg, "Duplicate event in real-time buffer: test/test");
-    char **paths = NULL;
-    paths = os_AddStrArray("/test", paths);
-    will_return(__wrap_rbtree_keys, paths);
-    expect_string(__wrap_fim_realtime_event, file, "/test");
-
-    realtime_process();
-}
-
-void test_realtime_process_len_zero(void **state)
-{
-    (void) state;
-
-    char event[] = {1, 0, 0, 0, 2, 0, 0, 0, 0, 0, 0, 0, 0, 0, 0, 0, 't', 'e', 's', 't', 0, 0, 0, 0, 0, 0, 0, 0, 0, 0, 0, 0, 0, 0};
-
-    syscheck.realtime->fd = 1;
-
-    will_return(__wrap_read, 2); // Use wrap
-    will_return(__wrap_read, event);
-    will_return(__wrap_read, 16);
-    will_return(__wrap_OSHash_Get, "test");
-    expect_string(__wrap__mdebug2, formatted_msg, "Duplicate event in real-time buffer: test");
-    char **paths = NULL;
-    paths = os_AddStrArray("/test", paths);
-    will_return(__wrap_rbtree_keys, paths);
-    expect_string(__wrap_fim_realtime_event, file, "/test");
-
-    realtime_process();
-}
-
-void test_realtime_process_len_path_separator(void **state)
-{
-    (void) state;
-
-    char event[] = {1, 0, 0, 0, 2, 0, 0, 0, 0, 0, 0, 0, 2, 0, 0, 0, 't', 'e', 's', 't', 0, 0, 0, 0, 0, 0, 0, 0, 0, 0, 0, 0, 0, 0};
-
-    syscheck.realtime->fd = 1;
-
-    will_return(__wrap_read, 2); // Use wrap
-    will_return(__wrap_read, event);
-    will_return(__wrap_read, 16);
-    will_return(__wrap_OSHash_Get, "test/");
-    expect_string(__wrap__mdebug2, formatted_msg, "Duplicate event in real-time buffer: test/test");
-    char **paths = NULL;
-    paths = os_AddStrArray("/test", paths);
-    will_return(__wrap_rbtree_keys, paths);
-    expect_string(__wrap_fim_realtime_event, file, "/test");
-
-    realtime_process();
-}
-
-void test_realtime_process_overflow(void **state)
-{
-    (void) state;
-
-    char event[] = {255, 255, 255, 255, 0, 64, 0, 0, 0, 0, 0, 0, 2, 0, 0, 0, 't', 'e', 's', 't', 0, 0, 0, 0, 0, 0, 0, 0, 0, 0, 0, 0, 0, 0};
-
-    syscheck.realtime->fd = 1;
-
-    will_return(__wrap_read, 2); // Use wrap
-    will_return(__wrap_read, event);
-    will_return(__wrap_read, 16);
-    expect_string(__wrap__mwarn, formatted_msg, "Real-time inotify kernel queue is full. Some events may be lost. Next scheduled scan will recover lost data.");
-    will_return(__wrap_send_log_msg, 1);
-    char **paths = NULL;
-    paths = os_AddStrArray("/test", paths);
-    will_return(__wrap_rbtree_keys, paths);
-    expect_string(__wrap_fim_realtime_event, file, "/test");
-
-    realtime_process();
-}
-
-void test_realtime_process_delete(void **state)
-{
-    (void) state;
-
-    char event[] = {1, 0, 0, 0, 0, 4, 0, 0, 0, 0, 0, 0, 2, 0, 0, 0, 't', 'e', 's', 't', 0, 0, 0, 0, 0, 0, 0, 0, 0, 0, 0, 0, 0, 0};
-
-    syscheck.realtime->fd = 1;
-
-    will_return(__wrap_read, 2); // Use wrap
-    will_return(__wrap_read, event);
-    will_return(__wrap_read, 16);
-    will_return(__wrap_OSHash_Get, "test");
-    expect_string(__wrap__mdebug2, formatted_msg, "Duplicate event in real-time buffer: test/test");
-    char *data;
-    will_return_always(__wrap_OSHash_Delete_ex, data);
-    char **paths = NULL;
-    paths = os_AddStrArray("/test", paths);
-    will_return(__wrap_rbtree_keys, paths);
-    expect_string(__wrap_fim_realtime_event, file, "/test");
-
-    realtime_process();
-}
-
-void test_realtime_process_failure(void **state)
-{
-    (void) state;
-
-    syscheck.realtime->fd = 1;
-
->>>>>>> 3fd4d660
     will_return(__wrap_read, 1); // Use wrap
     will_return(__wrap_read, -1);
 
@@ -931,7 +763,6 @@
 void test_realtime_win32read_unable_to_read_directory(void **state) {
     win32rtfim rtlocal;
     int ret;
-<<<<<<< HEAD
 
     rtlocal.dir = "C:\\a\\path";
 
@@ -958,34 +789,6 @@
 
     data->h = (HANDLE)123456;
 
-=======
-
-    rtlocal.dir = "C:\\a\\path";
-
-    will_return(wrap_run_realtime_ReadDirectoryChangesW, 0);
-
-    expect_string(__wrap__mdebug1, formatted_msg, "(6323): Unable to set 'ReadDirectoryChangesW' for directory: 'C:\\a\\path'");
-    will_return(__wrap__mdebug1, 1);
-
-    ret = realtime_win32read(&rtlocal);
-
-    assert_int_equal(ret, 0);
-}
-
-void test_free_win32rtfim_data_null_input(void **state) {
-    // Nothing to check on this condition
-    free_win32rtfim_data(NULL);
-}
-
-void test_free_win32rtfim_data_full_data(void **state) {
-    win32rtfim *data = calloc(1, sizeof(win32rtfim));
-
-    if(data == NULL)
-        fail();
-
-    data->h = (HANDLE)123456;
-
->>>>>>> 3fd4d660
     data->overlap.Pointer = calloc(1, sizeof(PVOID));
 
     if(data->overlap.Pointer == NULL) {

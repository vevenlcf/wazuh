/*
 * Label data cache
 * Copyright (C) 2017 Wazuh Inc.
 * February 27, 2017.
 *
 * This program is a free software; you can redistribute it
 * and/or modify it under the terms of the GNU General Public
 * License (version 2) as published by the FSF - Free Software
 * Foundation.
 */

#include "headers/shared.h"
#include "eventinfo.h"
#include "config.h"
#include "labels.h"

static OSHash *label_cache;

/* Initialize label cache */
void labels_init() {
    label_cache = OSHash_Create();
}

/* Find the label array for an agent. Returns NULL if no such agent file found. */
const wlabel_t* labels_find(const Eventinfo *lf) {
    char path[PATH_MAX];
    char hostname[OS_MAXSTR];
    char *ip;
    char *end;
    wlabel_data_t *data;

    if (strcmp(lf->agent_id, "000") == 0) {
        return Config.labels;
    }

    if (lf->hostname[0] != '(') {
        return NULL;
    }

    strncpy(hostname, lf->hostname + 1, OS_MAXSTR - 1);
    hostname[OS_MAXSTR - 1] = '\0';

    if (!(ip = strstr(hostname, ") "))) {
        return NULL;
    }

    *ip = '\0';

    if ((end = strchr(ip += 2, '-'))) {
        *end = '\0';
    }

    if (snprintf(path, PATH_MAX, AGENTINFO_DIR "/%s-%s", hostname, ip) >= PATH_MAX) {
        merror("at labels_find(): path too long.");
        return NULL;
    }

    if (data = (wlabel_data_t*)OSHash_Get(label_cache, path), !data) {
        // Data not cached

        os_calloc(1, sizeof(wlabel_data_t), data);
        data->labels = labels_parse(path);

        if (!data->labels) {
<<<<<<< HEAD
            mdebug1("labels for agent %s (%s) not yet available.", hostname, ip);
=======
            mdebug1("Couldn't parse labels for agent %s (%s). Info file may not exist.", hostname, ip);
>>>>>>> a98309da
            free(data);
            return NULL;
        }

        data->mtime = File_DateofChange(path);

        if (data->mtime == -1) {
            merror("Getting stats for agent %s (%s). Cannot parse labels.", hostname, ip);
            labels_free(data->labels);
            free(data);
            return NULL;
        }

        if (OSHash_Add(label_cache, path, data) < 2) {
            merror("Couldn't store labels for agent %s (%s) on cache.", hostname, ip);
            labels_free(data->labels);
            free(data);
            return NULL;
        }
    } else {
        // Data cached, check modification time

        wlabel_data_t *new_data;
        time_t mtime = File_DateofChange(path);;

        if (mtime == -1) {
            if (!data->error_flag) {
                merror("Getting stats for agent %s (%s). Getting old data.", hostname, ip);
                data->error_flag = 1;
            }
        } else if (mtime > data->mtime + Config.label_cache_maxage) {
            // Update file, keep old to return in case of error

            os_calloc(1, sizeof(wlabel_data_t), new_data);
            new_data->labels = labels_parse(path);
            new_data->mtime = mtime;

            if (!OSHash_Update(label_cache, path, new_data)) {
                merror("Couldn't update labels for agent %s (%s) on cache.", hostname, ip);
                labels_free(new_data->labels);
                free(new_data);
                return NULL;
            }

            labels_free(data->labels);
            free(data);
            data = new_data;
            data->error_flag = 0;
        }
    }

    return data->labels;
}<|MERGE_RESOLUTION|>--- conflicted
+++ resolved
@@ -62,11 +62,7 @@
         data->labels = labels_parse(path);
 
         if (!data->labels) {
-<<<<<<< HEAD
-            mdebug1("labels for agent %s (%s) not yet available.", hostname, ip);
-=======
             mdebug1("Couldn't parse labels for agent %s (%s). Info file may not exist.", hostname, ip);
->>>>>>> a98309da
             free(data);
             return NULL;
         }

# Change Log
All notable changes to this project will be documented in this file.

<<<<<<< HEAD
## [v3.12.0]

### Added
- Add support for monitoring AWS S3 buckets in GovCloud regions. ([#3953](https://github.com/wazuh/wazuh/issues/3953))
- Add support for monotiring Cisco Umbrella S3 buckets. ([#3890](https://github.com/wazuh/wazuh/issues/3890))


## [v3.11.1]
=======
## [v3.11.2]

### Changed

- Optimized memory usage in Vulnerability Detector when fetching the NVD feed. ([#4427](https://github.com/wazuh/wazuh/pull/4427))

### Fixed

- Rootcheck scan produced a 100% CPU peak in Syscheckd because it applied `<readall>` option even when disabled. ([#4415](https://github.com/wazuh/wazuh/pull/4415))
- Fixed a handler leak in Rootcheck and SCA on Windows agents. ([#4456](https://github.com/wazuh/wazuh/pull/4456))
- Prevent Remoted from exiting when a client closes a connection prematurely. ([#4390](https://github.com/wazuh/wazuh/pull/4390))
- Fixed crash in Slack integration when handling an alert with no description. ([#4426](https://github.com/wazuh/wazuh/pull/4426))
- Fixed Makefile to allow running scan-build for Windows agents. ([#4314](https://github.com/wazuh/wazuh/pull/4314))
- Fixed a memory leak in Clusterd. ([#4448](https://github.com/wazuh/wazuh/pull/4448))


## [v3.11.1] - 2020-01-03
>>>>>>> 3ccc7034

### Fixed

- The Windows Eventchannel log decoder in Analysisd maxed out CPU usage due to an infinite loop. ([#4412](https://github.com/wazuh/wazuh/pull/4412))


## [v3.11.0] - 2019-12-23

### Added

- Add support to Windows agents for vulnerability detector. ([#2787](https://github.com/wazuh/wazuh/pull/2787))
- Add support to Debian 10 Buster for vulnerability detector (by @aderumier). ([#4151](https://github.com/wazuh/wazuh/pull/4151))
- Make the Wazuh service to start after the network systemd unit (by @VAdamec). ([#1106](https://github.com/wazuh/wazuh/pull/1106))
- Add process inventory support for Mac OS X agents. ([#3322](https://github.com/wazuh/wazuh/pull/3322))
- Add port inventory support for MAC OS X agents. ([#3349](https://github.com/wazuh/wazuh/pull/3349))
- Make Analysisd compile the CDB list upon start. ([#3488](https://github.com/wazuh/wazuh/pull/3488))
- New rules option `global_frequency` to make frequency rules independent from the event source. ([#3931](https://github.com/wazuh/wazuh/pull/3931))
- Add a validation for avoiding agents to keep trying to connect to an invalid address indefinitely. ([#3951](https://github.com/wazuh/wazuh/pull/3951))
- Add the condition field of SCA checks to the agent databases. ([#3631](https://github.com/wazuh/wazuh/pull/3631))
- Display a warning message when registering to an unverified manager. ([#4207](https://github.com/wazuh/wazuh/pull/4207))
- Allow JSON escaping for logs on Logcollector's output format. ([#4273](https://github.com/wazuh/wazuh/pull/4273))
- Add TCP keepalive support for Fluent Forwarder. ([#4274](https://github.com/wazuh/wazuh/pull/4274))
- Add the host's primary IP to Logcollector's output format. ([#4380](https://github.com/wazuh/wazuh/pull/4380))

### Changed

- Now EventChannel alerts include the full message with the translation of coded fields. ([#3320](https://github.com/wazuh/wazuh/pull/3320))
- Changed `-G` agent-auth description in help message. ([#3856](https://github.com/wazuh/wazuh/pull/3856))
- Unified the Makefile flags allowed values. ([#4034](https://github.com/wazuh/wazuh/pull/4034))
- Let Logcollector queue file rotation and keepalive messages. ([#4222](https://github.com/wazuh/wazuh/pull/4222))
- Changed default paths for the OSQuery module in Windows agents. ([#4148](https://github.com/wazuh/wazuh/pull/4148))
- Fluent Forward now packs the content towards Fluentd into an object. ([#4334](https://github.com/wazuh/wazuh/pull/4334))

### Fixed

- Fix frequency rules to be increased for the same agent by default. ([#3931](https://github.com/wazuh/wazuh/pull/3931))
- Fix `protocol`, `system_name`, `data` and `extra_data` static fields detection. ([#3591](https://github.com/wazuh/wazuh/pull/3591))
- Fix overwriting agents by `Authd` when `force` option is less than 0. ([#3527](https://github.com/wazuh/wazuh/pull/3527))
- Fix Syscheck `nodiff` option for substring paths. ([#3015](https://github.com/wazuh/wazuh/pull/3015))
- Fix Logcollector wildcards to not detect directories as log files. ([#3788](https://github.com/wazuh/wazuh/pull/3788))
- Make Slack integration work with agentless alerts (by @dmitryax). ([#3971](https://github.com/wazuh/wazuh/pull/3971))
- Fix bugs reported by Clang analyzer. ([#3887](https://github.com/wazuh/wazuh/pull/3887))
- Fix compilation errors on OpenBSD platform. ([#3105](https://github.com/wazuh/wazuh/pull/3105))
- Fix on-demand configuration labels section to obtain labels attributes. ([#3490](https://github.com/wazuh/wazuh/pull/3490))
- Fixed race condition between `wazuh-clusterd` and `wazuh-modulesd` showing a 'No such file or directory' in `cluster.log` when synchronizing agent-info files in a cluster environment ([#4007](https://github.com/wazuh/wazuh/issues/4007))
- Fixed 'ConnectionError object has no attribute code' error when package repository is not available ([#3441](https://github.com/wazuh/wazuh/issues/3441))
- Fix the blocking of files monitored by Who-data in Windows agents. ([#3872](https://github.com/wazuh/wazuh/pull/3872))
- Fix the processing of EventChannel logs with unexpected characters. ([#3320](https://github.com/wazuh/wazuh/pull/3320))
- Active response Kaspersky script now logs the action request in _active-responses.log_ ([#2748](https://github.com/wazuh/wazuh/pull/2748))
- Fix service's installation path for CentOS 8. ([#4060](https://github.com/wazuh/wazuh/pull/4060))
- Add macOS Catalina to the list of detected versions. ([#4061](https://github.com/wazuh/wazuh/pull/4061))
- Prevent FIM from producing false negatives due to wrong checksum comparison. ([#4066](https://github.com/wazuh/wazuh/pull/4066))
- Fix `previous_output` count for alerts when matching by group. ([#4097](https://github.com/wazuh/wazuh/pull/4097))
- Fix event iteration when evaluating contextual rules. ([#4106](https://github.com/wazuh/wazuh/pull/4106))
- Fix the use of `prefilter_cmd` remotely by a new local option `allow_remote_prefilter_cmd`. ([#4178](https://github.com/wazuh/wazuh/pull/4178) & [4194](https://github.com/wazuh/wazuh/pull/4194))
- Fix restarting agents by group using the API when some of them are in a worker node. ([#4226](https://github.com/wazuh/wazuh/pull/4226))
- Fix error in Fluent Forwarder that requests an user and pass although the server does not need it. ([#3910](https://github.com/wazuh/wazuh/pull/3910))
- Fix FTS data length bound mishandling in Analysisd. ([#4278](https://github.com/wazuh/wazuh/pull/4278))
- Fix a memory leak in Modulesd and Agentd when Fluent Forward parses duplicate options. [#4334](https://github.com/wazuh/wazuh/pull/4334))
- Fix an invalid memory read in Agentd when checking a remote configuration containing an invalid stanza inside `<labels>`. [#4334](https://github.com/wazuh/wazuh/pull/4334))
- Fix error using force_reload and the eventchannel format in UNIX systems. [#4294](https://github.com/wazuh/wazuh/pull/4294))


## [v3.10.2] - 2019-09-23

### Fixed

- Fix error in Logcollector when reloading localfiles with timestamp wildcards. ([#3995](https://github.com/wazuh/wazuh/pull/3995))


## [v3.10.1] - 2019-09-19

### Fixed

- Fix error after removing a high volume of agents from a group using the Wazuh API. ([#3907](https://github.com/wazuh/wazuh/issues/3907))
- Fix error in Remoted when reloading agent keys (busy resource). ([#3988](https://github.com/wazuh/wazuh/issues/3988))
- Fix invalid read in Remoted counters. ([#3989](https://github.com/wazuh/wazuh/issues/3989))


## [v3.10.0] - 2019-09-16

### Added

- Add framework function to obtain full summary of agents. ([#3842](https://github.com/wazuh/wazuh/pull/3842))
- SCA improvements. ([#3286](https://github.com/wazuh/wazuh/pull/3286))
  - Refactor de SCA internal logic and policy syntax. ([#3249](https://github.com/wazuh/wazuh/issues/3249))
  - Support to follow symbolic links. ([#3228](https://github.com/wazuh/wazuh/issues/3228))
  - Add numerical comparator for SCA rules. ([#3374](https://github.com/wazuh/wazuh/issues/3374))
  - Add SCA decoded events count to global stats. ([#3623](https://github.com/wazuh/wazuh/issues/3623))
- Extend duplicate file detection for LogCollector. ([#3867](https://github.com/wazuh/wazuh/pull/3867))
- Add HIPAA and NIST 800 53 compliance mapping as rule groups.([#3411](https://github.com/wazuh/wazuh/pull/3411) & [#3420](https://github.com/wazuh/wazuh/pull/3420))
- Add SCA compliance groups to rule groups in alerts. ([#3427](https://github.com/wazuh/wazuh/pull/3427))
- Add IPv6 loopback address to localhost list in DB output module (by @aquerubin). ([#3140](https://github.com/wazuh/wazuh/pull/3140))
- Accept `]` and `>` as terminal prompt characters for Agentless. ([#3209](https://github.com/wazuh/wazuh/pull/3209))

### Changed

- Modify logs for agent authentication issues by Remoted. ([#3662](https://github.com/wazuh/wazuh/pull/3662))
- Make Syscollector logging messages more user-friendly. ([#3397](https://github.com/wazuh/wazuh/pull/3397))
- Make SCA load by default all present policies at the default location. ([#3607](https://github.com/wazuh/wazuh/pull/3607))
- Increase IPSIZE definition for IPv6 compatibility (by @aquerubin). ([#3259](https://github.com/wazuh/wazuh/pull/3259))
- Replace local protocol definitions with Socket API definitions (by @aquerubin). ([#3260](https://github.com/wazuh/wazuh/pull/3260))
- Improved error message when some of required Wazuh daemons are down. Allow restarting cluster nodes except when `ossec-execd` is down. ([#3496](https://github.com/wazuh/wazuh/pull/3496))
- Allow existing aws_profile argument to work with vpcflowlogs in AWS wodle configuration. Thanks to Adam Williams (@awill1988). ([#3729](https://github.com/wazuh/wazuh/pull/3729))

### Fixed

- Fix exception handling when using an invalid bucket in AWS wodle ([#3652](https://github.com/wazuh/wazuh/pull/3652))
- Fix error message when an AWS bucket is empty ([#3743](https://github.com/wazuh/wazuh/pull/3743))
- Fix error when getting profiles in custom AWS buckets ([#3786](https://github.com/wazuh/wazuh/pull/3786))
- Fix SCA integrity check when switching between manager nodes. ([#3884](https://github.com/wazuh/wazuh/pull/3884))
- Fix alert email sending when no_full_log option is set in a rule. ([#3174](https://github.com/wazuh/wazuh/pull/3174))
- Fix error in Windows who-data when handling the directories list. ([#3883](https://github.com/wazuh/wazuh/pull/3883))
- Fix error in the hardware inventory collector for PowerPC architectures. ([#3624](https://github.com/wazuh/wazuh/pull/3624))
- Fix the use of mutexes in the `OS_Regex` library. ([#3533](https://github.com/wazuh/wazuh/pull/3533))
- Fix invalid read in the `OS_Regex` library. ([#3815](https://github.com/wazuh/wazuh/pull/3815))
- Fix compilation error on FreeBSD 13 and macOS 10.14. ([#3832](https://github.com/wazuh/wazuh/pull/3832))
- Fix typo in the license of the files. ([#3779](https://github.com/wazuh/wazuh/pull/3779))
- Fix error in `execd` when upgrading agents remotely while auto-restarting. ([#3437](https://github.com/wazuh/wazuh/pull/3437))
- Prevent integrations from inheriting descriptors. ([#3514](https://github.com/wazuh/wazuh/pull/3514))
- Overwrite rules label fix and rules features tests. ([#3414](https://github.com/wazuh/wazuh/pull/3414))
- Fix typo: replace `readed` with `read`. ([#3328](https://github.com/wazuh/wazuh/pull/3328))
- Introduce global mutex for Rootcheck decoder. ([#3530](https://github.com/wazuh/wazuh/pull/3530))
- Fix errors reported by scan-build. ([#3452](https://github.com/wazuh/wazuh/pull/3452) & [#3785](https://github.com/wazuh/wazuh/pull/3785))
- Fix the handling of `wm_exec()` output.([#3486](https://github.com/wazuh/wazuh/pull/3486))
- Fix FIM duplicated entries in Windows. ([#3504](https://github.com/wazuh/wazuh/pull/3504))
- Remove socket deletion from epoll. ([#3432](https://github.com/wazuh/wazuh/pull/3432))
- Let the sources installer support NetBSD. ([#3444](https://github.com/wazuh/wazuh/pull/3444))
- Fix error message from openssl v1.1.1. ([#3413](https://github.com/wazuh/wazuh/pull/3413))
- Fix compilation issue for local installation. ([#3339](https://github.com/wazuh/wazuh/pull/3339))
- Fix exception handling when /tmp have no permissions and tell the user the problem. ([#3401](https://github.com/wazuh/wazuh/pull/3401))
- Fix who-data alerts when audit logs contain hex fields. ([#3909](https://github.com/wazuh/wazuh/pull/3909))
- Remove useless `select()` calls in Analysisd decoders. ([#3964](https://github.com/wazuh/wazuh/pull/3964))


## [v3.9.5] - 2019-08-08

### Fixed

- Fixed a bug in the Framework that prevented Cluster and API from handling the file _client.keys_ if it's mounted as a volume on Docker.
- Fixed a bug in Analysisd that printed the millisecond part of the alerts' timestamp without zero-padding. That prevented Elasticsearch 7 from indexing those alerts. ([#3814](https://github.com/wazuh/wazuh/issues/3814))


## [v3.9.4] - 2019-08-07

### Changed

- Prevent agent on Windows from including who-data on FIM events for child directories without who-data enabled, even if it's available. ([#3601](https://github.com/wazuh/wazuh/issues/3601))
- Prevent Rootcheck configuration from including the `<ignore>` settings if they are empty. ([#3634](https://github.com/wazuh/wazuh/issues/3634))
- Wazuh DB will delete the agent DB-related files immediately when removing an agent. ([#3691](https://github.com/wazuh/wazuh/issues/3691))

### Fixed

- Fixed bug in Remoted when correlating agents and their sockets in TCP mode. ([#3602](https://github.com/wazuh/wazuh/issues/3602))
- Fix bug in the agent that truncated its IP address if it occupies 15 characters. ([#3615](https://github.com/wazuh/wazuh/issues/3615))
- Logcollector failed to overwrite duplicate `<localfile>` stanzas. ([#3616](https://github.com/wazuh/wazuh/issues/3616))
- Analysisd could produce a double free if an Eventchannel message contains an invalid XML member. ([#3626](https://github.com/wazuh/wazuh/issues/3626))
- Fixed defects in the code reported by Coverity. ([#3627](https://github.com/wazuh/wazuh/issues/3627))
- Fixed bug in Analysisd when handling invalid JSON input strings. ([#3648](https://github.com/wazuh/wazuh/issues/3648))
- Fix handling of SCA policies with duplicate ID in Wazuh DB. ([#3668](https://github.com/wazuh/wazuh/issues/3668))
- Cluster could fail synchronizing some files located in Docker volumes. ([#3669](https://github.com/wazuh/wazuh/issues/3669))
- Fix a handler leak in the FIM whodata engine for Windows. ([#3690](https://github.com/wazuh/wazuh/issues/3690))
- The Docker listener module was storing and ignoring the output of the integration. ([#3768](https://github.com/wazuh/wazuh/issues/3768))
- Fixed memory leaks in Syscollector for macOS agents. ([#3795](https://github.com/wazuh/wazuh/pull/3795))
- Fix dangerous mutex initialization in Windows hosts. ([#3805](https://github.com/wazuh/wazuh/issues/3805))


## [v3.9.3] - 2019-07-08

### Changed

- Windows Eventchannel log collector will no longer report bookmarked events by default (those that happened while the agent was stopped). ([#3485](https://github.com/wazuh/wazuh/pull/3485))
- Remoted will discard agent-info data not in UTF-8 format. ([#3581](https://github.com/wazuh/wazuh/pull/3581))

### Fixed

- Osquery integration did not follow the osquery results file (*osqueryd.results.log*) as of libc 2.28. ([#3494](https://github.com/wazuh/wazuh/pull/3494))
- Windows Eventchannnel log collector did not update the bookmarks so it reported old events repeatedly. ([#3485](https://github.com/wazuh/wazuh/pull/3485))
- The agent sent invalid info data in the heartbeat message if it failed to get the host IP address. ([#3555](https://github.com/wazuh/wazuh/pull/3555))
- Modulesd produced a memory leak when being queried for its running configuration. ([#3564](https://github.com/wazuh/wazuh/pull/3564))
- Analysisd and Logtest crashed when trying rules having `<different_geoip>` and no `<not_same_field>` stanza. ([#3587](https://github.com/wazuh/wazuh/pull/3587))
- Vulnerability Detector failed to parse the Canonical's OVAL feed due to a syntax change. ([#3563](https://github.com/wazuh/wazuh/pull/3563))
- AWS Macie events produced erros in Elasticsearch. ([#3608](https://github.com/wazuh/wazuh/pull/3608))
- Rules with `<list lookup="address_match_key" />` produced a false match if the CDB list file is missing. ([#3609](https://github.com/wazuh/wazuh/pull/3609))
- Remote configuration was missing the `<ignore>` stanzas for Syscheck and Rootcheck when defined as sregex. ([#3617](https://github.com/wazuh/wazuh/pull/3617))


## [v3.9.2] 2019-06-10

### Added

- Added support for Ubuntu 12.04 to the SCA configuration template. ([#3361](https://github.com/wazuh/wazuh/pull/3361))

### Changed

- Prevent the agent from stopping if it fails to resolve the manager's hostname on startup. ([#3405](https://github.com/wazuh/wazuh/pull/3405))
- Prevent Remoted from logging agent connection timeout as an error, now it's a debugging log. ([#3426](https://github.com/wazuh/wazuh/pull/3426))

### Fixed

- A configuration request to Analysisd made it crash if the option `<white_list>` is empty. ([#3383](https://github.com/wazuh/wazuh/pull/3383))
- Fixed error when uploading some configuration files through API in wazuh-docker environments. ([#3335](https://github.com/wazuh/wazuh/issues/3335))
- Fixed error deleting temporary files during cluster synchronization. ([#3379](https://github.com/wazuh/wazuh/issues/3379))
- Fixed bad permissions on agent-groups files synchronized via wazuh-clusterd. ([#3438](https://github.com/wazuh/wazuh/issues/3438))
- Fixed bug in the database module that ignored agents registered with a network mask. ([#3351](https://github.com/wazuh/wazuh/pull/3351))
- Fixed a memory bug in the CIS-CAT module. ([#3406](https://github.com/wazuh/wazuh/pull/3406))
- Fixed a bug in the agent upgrade tool when checking the version number. ([#3391](https://github.com/wazuh/wazuh/pull/3391))
- Fixed error checking in the Windows Eventchannel log collector. ([#3393](https://github.com/wazuh/wazuh/pull/3393))
- Prevent Analysisd from crashing at SCA decoder due to a race condition calling a thread-unsafe function. ([#3466](https://github.com/wazuh/wazuh/pull/3466))
- Fix a file descriptor leak in Modulesd on timeout when running a subprocess. ([#3470](https://github.com/wazuh/wazuh/pull/3470))
  - OpenSCAP.
  - CIS-CAT.
  - Command.
  - Azure.
  - SCA.
  - AWS.
  - Docker.
- Prevent Modulesd from crashing at Vulnerability Detector when updating a RedHat feed. ([3458](https://github.com/wazuh/wazuh/pull/3458))


## [v3.9.1] 2019-05-21

### Added

- Added directory existence checking for SCA rules. ([#3246](https://github.com/wazuh/wazuh/pull/3246))
- Added line number to error messages when parsing YAML files. ([#3325](https://github.com/wazuh/wazuh/pull/3325))
- Enhanced wildcard support for Windows Logcollector. ([#3236](https://github.com/wazuh/wazuh/pull/3236))

### Changed

- Changed the extraction point of the package name in the Vulnerability Detector OVALs. ([#3245](https://github.com/wazuh/wazuh/pull/3245))

### Fixed

- Fixed SCA request interval option limit. ([#3254](https://github.com/wazuh/wazuh/pull/3254))
- Fixed SCA directory checking. ([#3235](https://github.com/wazuh/wazuh/pull/3235))
- Fixed potential out of bounds memory access. ([#3285](https://github.com/wazuh/wazuh/pull/3285))
- Fixed CIS-CAT XML report parser. ([#3261](https://github.com/wazuh/wazuh/pull/3261))
- Fixed .ssh folder permissions for Agentless. ([#2660](https://github.com/wazuh/wazuh/pull/2660))
- Fixed repeated fields in SCA summary events. ([#3278](https://github.com/wazuh/wazuh/pull/3278))
- Fixed command output treatment for the SCA module. ([#3297](https://github.com/wazuh/wazuh/pull/3297))
- Fixed _agent_upgrade_ tool to set the manager version as the default one. ([#2721](https://github.com/wazuh/wazuh/pull/2721))
- Fixed execd crash when timeout list is not initialized. ([#3316](https://github.com/wazuh/wazuh/pull/3316))
- Fixed support for reading large files on Windows Logcollector. ([#3248](https://github.com/wazuh/wazuh/pull/3248))
- Fixed the manager restarting process via API on Docker. ([#3273](https://github.com/wazuh/wazuh/pull/3273))
- Fixed the _agent_info_ files synchronization between cluster nodes. ([#3272](https://github.com/wazuh/wazuh/pull/3272))

### Removed

- Removed 5-second reading timeout for File Integrity Monitoring scan. ([#3366](https://github.com/wazuh/wazuh/pull/3366))


## [v3.9.0] 2019-05-02

### Added

- New module to perform **Security Configuration Assessment** scans. ([#2598](https://github.com/wazuh/wazuh/pull/2598))
- New **Logcollector** features. ([#2929](https://github.com/wazuh/wazuh/pull/2929))
  - Let Logcollector filter files by content. ([#2796](https://github.com/wazuh/wazuh/issues/2796))
  - Added a pattern exclusion option to Logcollector. ([#2797](https://github.com/wazuh/wazuh/issues/2797))
  - Let Logcollector filter files by date. ([#2799](https://github.com/wazuh/wazuh/issues/2799))
  - Let logcollector support wildcards on Windows. ([#2898](https://github.com/wazuh/wazuh/issues/2898))
- **Fluent forwarder** for agents. ([#2828](https://github.com/wazuh/wazuh/issues/2828))
- Collect network and port inventory for Windows XP/Server 2003. ([#2464](https://github.com/wazuh/wazuh/pull/2464))
- Included inventory fields as dynamic fields in events to use them in rules. ([#2441](https://github.com/wazuh/wazuh/pull/2441))
- Added an option _startup_healthcheck_ in FIM so that the the who-data health-check is optional. ([#2323](https://github.com/wazuh/wazuh/pull/2323))
- The real agent IP is reported by the agent and shown in alerts and the App interface. ([#2577](https://github.com/wazuh/wazuh/pull/2577))
- Added support for organizations in AWS wodle. ([#2627](https://github.com/wazuh/wazuh/pull/2627))
- Added support for hot added symbolic links in _Whodata_. ([#2466](https://github.com/wazuh/wazuh/pull/2466))
- Added `-t` option to `wazuh-clusterd` binary ([#2691](https://github.com/wazuh/wazuh/pull/2691)).
- Added options `same_field` and `not_same_field` in rules to correlate dynamic fields between events. ([#2689](https://github.com/wazuh/wazuh/pull/2689))
- Added optional daemons start by default. ([#2769](https://github.com/wazuh/wazuh/pull/2769))
- Make the Windows installer to choose the appropriate `ossec.conf` file based on the System version. ([#2773](https://github.com/wazuh/wazuh/pull/2773))
- Added writer thread preference for Logcollector. ([#2783](https://github.com/wazuh/wazuh/pull/2783))
- Added database deletion from Wazuh-DB for removed agents. ([#3123](https://github.com/wazuh/wazuh/pull/3123))

### Changed

- Introduced a network buffer in Remoted to cache incomplete messages from agents. This improves the performance by preventing Remoted from waiting for complete messages. ([#2528](https://github.com/wazuh/wazuh/pull/2528))
- Improved alerts about disconnected agents: they will contain the data about the disconnected agent, although the alert is actually produced by the manager. ([#2379](https://github.com/wazuh/wazuh/pull/2379))
- PagerDuty integration plain text alert support (by @spartantri). ([#2403](https://github.com/wazuh/wazuh/pull/2403))
- Improved Remoted start-up logging messages. ([#2460](https://github.com/wazuh/wazuh/pull/2460))
- Let _agent_auth_ warn when it receives extra input arguments. ([#2489](https://github.com/wazuh/wazuh/pull/2489))
- Update the who-data related SELinux rules for Audit 3.0. This lets who-data work on Fedora 29. ([#2419](https://github.com/wazuh/wazuh/pull/2419))
- Changed data source for network interface's MAC address in Syscollector so that it will be able to get bonded interfaces' MAC. ([#2550](https://github.com/wazuh/wazuh/pull/2550))
- Migrated unit tests from Check to TAP (Test Anything Protocol). ([#2572](https://github.com/wazuh/wazuh/pull/2572))
- Now labels starting with `_` are reserved for internal use. ([#2577](https://github.com/wazuh/wazuh/pull/2577))
- Now AWS wodle fetches aws.requestParameters.disableApiTermination with an unified format ([#2614](https://github.com/wazuh/wazuh/pull/2614))
- Improved overall performance in cluster ([#2575](https://github.com/wazuh/wazuh/pull/2575))
- Some improvements has been made in the _vulnerability-detector_ module. ([#2603](https://github.com/wazuh/wazuh/pull/2603))
- Refactor of decoded fields from the Windows eventchannel decoder. ([#2684](https://github.com/wazuh/wazuh/pull/2684))
- Deprecate global option `<queue_size>` for Analysisd. ([#2729](https://github.com/wazuh/wazuh/pull/2729))
- Excluded noisy events from Windows Eventchannel. ([#2763](https://github.com/wazuh/wazuh/pull/2763))
- Replaced `printf` functions in `agent-authd`. ([#2830](https://github.com/wazuh/wazuh/pull/2830))
- Replaced `strtoul()` using NULL arguments with `atol()` in wodles config files. ([#2801](https://github.com/wazuh/wazuh/pull/2801))
- Added a more descriptive message for SSL error when agent-auth fails. ([#2941](https://github.com/wazuh/wazuh/pull/2941))
- Changed the starting Analysisd messages about loaded rules from `info` to `debug` level. ([#2881](https://github.com/wazuh/wazuh/pull/2881))
- Re-structured messages for FIM module. ([#2926](https://github.com/wazuh/wazuh/pull/2926))
- Changed `diff` output in Syscheck for Windows. ([#2969](https://github.com/wazuh/wazuh/pull/2969))
- Replaced OSSEC e-mail subject with Wazuh in `ossec-maild`. ([#2975](https://github.com/wazuh/wazuh/pull/2975))
- Added keepalive in TCP to manage broken connections in `ossec-remoted`. ([#3069](https://github.com/wazuh/wazuh/pull/3069))
- Change default restart interval for Docker listener module to one minute. ([#2679](https://github.com/wazuh/wazuh/pull/2679))

### Fixed

- Fixed error in Syscollector for Windows older than Vista when gathering the hardware inventory. ([#2326](https://github.com/wazuh/wazuh/pull/2326))
- Fixed an error in the OSQuery configuration validation. ([#2446](https://github.com/wazuh/wazuh/pull/2446))
- Prevent Integrator, Syslog Client and Mail forwarded from getting stuck while reading _alerts.json_. ([#2498](https://github.com/wazuh/wazuh/pull/2498))
- Fixed a bug that could make an Agent running on Windows XP close unexpectedly while receiving a WPK file. ([#2486](https://github.com/wazuh/wazuh/pull/2486))
- Fixed _ossec-control_ script in Solaris. ([#2495](https://github.com/wazuh/wazuh/pull/2495))
- Fixed a compilation error when building Wazuh in static linking mode with the Audit library enabled. ([#2523](https://github.com/wazuh/wazuh/pull/2523))
- Fixed a memory hazard in Analysisd on log pre-decoding for short logs (less than 5 bytes). ([#2391](https://github.com/wazuh/wazuh/pull/2391))
- Fixed defects reported by Cppcheck. ([#2521](https://github.com/wazuh/wazuh/pull/2521))
  - Double free in GeoIP data handling with IPv6.
  - Buffer overlay when getting OS information.
  - Check for successful memory allocation in Syscollector.
- Fix out-of-memory error in Remoted when upgrading an agent with a big data chunk. ([#2594](https://github.com/wazuh/wazuh/pull/2594))
- Re-registered agent are reassigned to correct groups when the multigroup is empty. ([#2440](https://github.com/wazuh/wazuh/pull/2440))
- Wazuh manager starts regardless of the contents of _local_decoder.xml_. ([#2465](https://github.com/wazuh/wazuh/pull/2465))
- Let _Remoted_ wait for download module availability. ([#2517](https://github.com/wazuh/wazuh/pull/2517))
- Fix duplicate field names at some events for Windows eventchannel. ([#2500](https://github.com/wazuh/wazuh/pull/2500))
- Delete empty fields from Windows Eventchannel alerts. ([#2492](https://github.com/wazuh/wazuh/pull/2492))
- Fixed memory leak and crash in Vulnerability Detector. ([#2620](https://github.com/wazuh/wazuh/pull/2620))
- Prevent Analysisd from crashing when receiving an invalid Syscollector event. ([#2621](https://github.com/wazuh/wazuh/pull/2621))
- Fix a bug in the database synchronization module that left broken references of removed agents to groups. ([#2628](https://github.com/wazuh/wazuh/pull/2628))
- Fixed restart service in AIX. ([#2674](https://github.com/wazuh/wazuh/pull/2674))
- Prevent Execd from becoming defunct when Active Response disabled. ([#2692](https://github.com/wazuh/wazuh/pull/2692))
- Fix error in Syscollector when unable to read the CPU frequency on agents. ([#2740](https://github.com/wazuh/wazuh/pull/2740))
- Fix Windows escape format affecting non-format messages. ([#2725](https://github.com/wazuh/wazuh/pull/2725))
- Avoid a segfault in mail daemon due to the XML tags order in the `ossec.conf`. ([#2711](https://github.com/wazuh/wazuh/pull/2711))
- Prevent the key updating thread from starving in Remoted. ([#2761](https://github.com/wazuh/wazuh/pull/2761))
- Fixed error logging on Windows agent. ([#2791](https://github.com/wazuh/wazuh/pull/2791))
- Let CIS-CAT decoder reuse the Wazuh DB connection socket. ([#2800](https://github.com/wazuh/wazuh/pull/2800))
- Fixed issue with `agent-auth` options without argument. ([#2808](https://github.com/wazuh/wazuh/pull/2808))
- Fixed control of the frequency counter in alerts. ([#2854](https://github.com/wazuh/wazuh/pull/2854))
- Ignore invalid files for agent groups. ([#2895](https://github.com/wazuh/wazuh/pull/2895))
- Fixed invalid behaviour when moving files in Whodata mode. ([#2888](https://github.com/wazuh/wazuh/pull/2888))
- Fixed deadlock in Remoted when updating the `keyentries` structure. ([#2956](https://github.com/wazuh/wazuh/pull/2956))
- Fixed error in Whodata when one of the file permissions cannot be extracted. ([#2940](https://github.com/wazuh/wazuh/pull/2940))
- Fixed System32 and SysWOW64 event processing in Whodata. ([#2935](https://github.com/wazuh/wazuh/pull/2935))
- Fixed Syscheck hang when monitoring system directories. ([#3059](https://github.com/wazuh/wazuh/pull/3059))
- Fixed the package inventory for MAC OS X. ([#3035](https://github.com/wazuh/wazuh/pull/3035))
- Translated the Audit Policy fields from IDs for Windows events. ([#2950](https://github.com/wazuh/wazuh/pull/2950))
- Fixed broken pipe error when Wazuh-manager closes TCP connection. ([#2965](https://github.com/wazuh/wazuh/pull/2965))
- Fixed whodata mode on drives other than the main one. ([#2989](https://github.com/wazuh/wazuh/pull/2989))
- Fixed bug occurred in the database while removing an agent. ([#2997](https://github.com/wazuh/wazuh/pull/2997))
- Fixed duplicated alerts for Red Hat feed in `vulnerability-detector`. ([#3000](https://github.com/wazuh/wazuh/pull/3000))
- Fixed bug when processing symbolic links in Whodata. ([#3025](https://github.com/wazuh/wazuh/pull/3025))
- Fixed option for ignoring paths in rootcheck. ([#3058](https://github.com/wazuh/wazuh/pull/3058))
- Allow Wazuh service on MacOSX to be available without restart. ([#3119](https://github.com/wazuh/wazuh/pull/3119))
- Ensure `internal_options.conf` file is overwritten on Windows upgrades. ([#3153](https://github.com/wazuh/wazuh/pull/3153))
- Fixed the reading of the setting `attempts` of the Docker module. ([#3067](https://github.com/wazuh/wazuh/pull/3067))
- Fix a memory leak in Docker listener module. ([#2679](https://github.com/wazuh/wazuh/pull/2679))


## [v3.8.2] 2019-01-30

### Fixed

- Analysisd crashed when parsing a log from OpenLDAP due to a bug in the option `<accumulate>`. ([#2456](https://github.com/wazuh/wazuh/pull/2456))
- Modulesd closed unexpectedly if a command was defined without a `<tag>` option. ([#2470](https://github.com/wazuh/wazuh/pull/2470))
- The Eventchannel decoder was not being escaping backslashes correctly. ([#2483](https://github.com/wazuh/wazuh/pull/2483))
- The Eventchannel decoder was leaving spurious trailing spaces in some fields.  ([#2484](https://github.com/wazuh/wazuh/pull/2484))


## [v3.8.1] 2019-01-25

### Fixed

- Fixed memory leak in Logcollector when reading Windows eventchannel. ([#2450](https://github.com/wazuh/wazuh/pull/2450))
- Fixed script parsing error in Solaris 10. ([#2449](https://github.com/wazuh/wazuh/pull/2449))
- Fixed version comparisons on Red Hat systems. (By @orlando-jamie) ([#2445](https://github.com/wazuh/wazuh/pull/2445))


## [v3.8.0] 2019-01-19

### Added

- Logcollector **extension for Windows eventchannel logs in JSON format.** ([#2142](https://github.com/wazuh/wazuh/pull/2142))
- Add options to detect **attribute and file permission changes** for Windows. ([#1918](https://github.com/wazuh/wazuh/pull/1918))
- Added **Audit health-check** in the Whodata initialization. ([#2180](https://github.com/wazuh/wazuh/pull/2180))
- Added **Audit rules auto-reload** in Whodata. ([#2180](https://github.com/wazuh/wazuh/pull/2180))
- Support for **new AWS services** in the AWS wodle ([#2242](https://github.com/wazuh/wazuh/pull/2242)):
    - AWS Config
    - AWS Trusted Advisor
    - AWS KMS
    - AWS Inspector
    - Add support for IAM roles authentication in EC2 instances.
- New module "Agent Key Polling" to integrate agent key request to external data sources. ([#2127](https://github.com/wazuh/wazuh/pull/2127))
  - Look for missing or old agent keys when Remoted detects an authorization failure.
  - Request agent keys by calling a defined executable or connecting to a local socket.
- Get process inventory for Windows natively. ([#1760](https://github.com/wazuh/wazuh/pull/1760))
- Improved vulnerability detection in Red Hat systems. ([#2137](https://github.com/wazuh/wazuh/pull/2137))
- Add retries to download the OVAL files in vulnerability-detector. ([#1832](https://github.com/wazuh/wazuh/pull/1832))
- Auto-upgrade FIM databases in Wazuh-DB. ([#2147](https://github.com/wazuh/wazuh/pull/2147))
- New dedicated thread for AR command running on Windows agent. ([#1725](https://github.com/wazuh/wazuh/pull/1725))
  -  This will prevent the agent from delaying due to an AR execution.
- New internal option to clean residual files of agent groups. ([#1985](https://github.com/wazuh/wazuh/pull/1985))
- Add a manifest to run `agent-auth.exe` with elevated privileges. ([#1998](https://github.com/wazuh/wazuh/pull/1998))
- Compress `last-entry` files to check differences by FIM. ([#2034](https://github.com/wazuh/wazuh/pull/2034))
- Add error messages to integration scripts. ([#2143](https://github.com/wazuh/wazuh/pull/2143))
- Add CDB lists building on install. ([#2167](https://github.com/wazuh/wazuh/pull/2167))
- Update Wazuh copyright for internal files. ([#2343](https://github.com/wazuh/wazuh/pull/2343))
- Added option to allow maild select the log file to read from. ([#977](https://github.com/wazuh/wazuh/pull/977))
- Add table to control the metadata of the vuln-detector DB. ([#2402](https://github.com/wazuh/wazuh/pull/2402))

### Changed

- Now Wazuh manager can be started with an empty configuration in ossec.conf. ([#2086](https://github.com/wazuh/wazuh/pull/2086))
- The Authentication daemon is now enabled by default. ([#2129](https://github.com/wazuh/wazuh/pull/2129))
- Make FIM show alerts for new files by default. ([#2213](https://github.com/wazuh/wazuh/pull/2213))
- Reduce the length of the query results from Vulnerability Detector to Wazuh DB. ([#1798](https://github.com/wazuh/wazuh/pull/1798))
- Improved the build system to automatically detect a big-endian platform. ([#2031](https://github.com/wazuh/wazuh/pull/2031))
  - Building option `USE_BIG_ENDIAN` is not already needed on Solaris (SPARC) or HP-UX.
- Expanded the regex pattern maximum size from 2048 to 20480 bytes. ([#2036](https://github.com/wazuh/wazuh/pull/2036))
- Improved IP address validation in the option `<white_list>` (by @pillarsdotnet). ([#1497](https://github.com/wazuh/wazuh/pull/1497))
- Improved rule option `<info>` validation (by @pillarsdotnet). ([#1541](https://github.com/wazuh/wazuh/pull/1541))
- Deprecated the Syscheck option `<remove_old_diff>` by making it mandatory. ([#1915](https://github.com/wazuh/wazuh/pull/1915))
- Fix invalid error "Unable to verity server certificate" in _ossec-authd_ (server). ([#2045](https://github.com/wazuh/wazuh/pull/2045))
- Remove deprecated flag `REUSE_ID` from the Makefile options. ([#2107](https://github.com/wazuh/wazuh/pull/2107))
- Syscheck first queue error message changed into a warning. ([#2146](https://github.com/wazuh/wazuh/pull/2146))
- Do the DEB and RPM package scan regardless of Linux distribution. ([#2168](https://github.com/wazuh/wazuh/pull/2168))
- AWS VPC configuration in the AWS wodle ([#2242](https://github.com/wazuh/wazuh/pull/2242)).
- Hide warning log by FIM when cannot open a file that has just been removed. ([#2201](https://github.com/wazuh/wazuh/pull/2201))
- The default FIM configuration will ignore some temporary files. ([#2202](https://github.com/wazuh/wazuh/pull/2202))

### Fixed

- Fixed error description in the osquery configuration parser (by @pillarsdotnet). ([#1499](https://github.com/wazuh/wazuh/pull/1499))
- The FTS comment option `<ftscomment>` was not being read (by @pillarsdotnet). ([#1536](https://github.com/wazuh/wazuh/pull/1536))
- Fixed error when multigroup files are not found. ([#1792](https://github.com/wazuh/wazuh/pull/1792))
- Fix error when assigning multiple groups whose names add up to more than 4096 characters. ([#1792](https://github.com/wazuh/wazuh/pull/1792))
- Replaced "getline" function with "fgets" in vulnerability-detector to avoid compilation errors with older versions of libC. ([#1822](https://github.com/wazuh/wazuh/pull/1822))
- Fix bug in Wazuh DB when trying to store multiple network interfaces with the same IP from Syscollector. ([#1928](https://github.com/wazuh/wazuh/pull/1928))
- Improved consistency of multigroups. ([#1985](https://github.com/wazuh/wazuh/pull/1985))
- Fixed the reading of the OS name and version in HP-UX systems. ([#1990](https://github.com/wazuh/wazuh/pull/1990))
- Prevent the agent from producing an error on platforms that don't support network timeout. ([#2001](https://github.com/wazuh/wazuh/pull/2001))
- Logcollector could not set the maximum file limit on HP-UX platform. ([2030](https://github.com/wazuh/wazuh/pull/2030))
- Allow strings up to 64KB long for log difference analysis. ([#2032](https://github.com/wazuh/wazuh/pull/2032))
- Now agents keep their registration date when upgrading the manager. ([#2033](https://github.com/wazuh/wazuh/pull/2033))
- Create an empty `client.keys` file on a fresh installation of a Windows agent. ([2040](https://github.com/wazuh/wazuh/pull/2040))
- Allow CDB list keys and values to have double quotes surrounding. ([#2046](https://github.com/wazuh/wazuh/pull/2046))
- Remove file `queue/db/.template.db` on upgrade / restart. ([2073](https://github.com/wazuh/wazuh/pull/2073))
- Fix error on Analysisd when `check_value` doesn't exist. ([2080](https://github.com/wazuh/wazuh/pull/2080))
- Prevent Rootcheck from looking for invalid link count in agents running on Solaris (by @ecsc-georgew). ([2087](https://github.com/wazuh/wazuh/pull/2087))
- Fixed the warning messages when compiling the agent on AIX. ([2099](https://github.com/wazuh/wazuh/pull/2099))
- Fix missing library when building Wazuh with MySQL support. ([#2108](https://github.com/wazuh/wazuh/pull/2108))
- Fix compile warnings for the Solaris platform. ([#2121](https://github.com/wazuh/wazuh/pull/2121))
- Fixed regular expression for audit.key in audit decoder. ([#2134](https://github.com/wazuh/wazuh/pull/2134))
- Agent's ossec-control stop should wait a bit after killing a process. ([#2149](https://github.com/wazuh/wazuh/pull/2149))
- Fixed error ocurred while monitoring symbolic links in Linux. ([#2152](https://github.com/wazuh/wazuh/pull/2152))
- Fixed some bugs in Logcollector: ([#2154](https://github.com/wazuh/wazuh/pull/2154))
  - If Logcollector picks up a log exceeding 65279 bytes, that log may lose the null-termination.
  - Logcollector crashes if multiple wildcard stanzas resolve the same file.
  - An error getting the internal file position may lead to an undefined condition.
- Execd daemon now runs even if active response is disabled ([#2177](https://github.com/wazuh/wazuh/pull/2177))
- Fix high precision timestamp truncation in rsyslog messages. ([#2128](https://github.com/wazuh/wazuh/pull/2128))
- Fix missing Whodata section to the remote configuration query. ([#2173](https://github.com/wazuh/wazuh/pull/2173))
- Bugfixes in AWS wodle ([#2242](https://github.com/wazuh/wazuh/pull/2242)):
    - Fixed bug in AWS Guard Duty alerts when there were multiple remote IPs.
    - Fixed bug when using flag `remove_from_bucket`.
    - Fixed bug when reading buckets generating more than 1000 logs in the same day.
    - Increase `qty` of `aws.eventNames` and remove usage of `aws.eventSources`.
- Fix bug in cluster configuration when using Kubernetes ([#2227](https://github.com/wazuh/wazuh/pull/2227)).
- Fix network timeout setup in agent running on Windows. ([#2185](https://github.com/wazuh/wazuh/pull/2185))
- Fix default values for the `<auto_ignore>` option. ([#2210](https://github.com/wazuh/wazuh/pull/2210))
- Fix bug that made Modulesd and Remoted crash on ARM architecture. ([#2214](https://github.com/wazuh/wazuh/pull/2214))
- The regex parser included the next character after a group:
  - If the input string just ends after that character. ([#2216](https://github.com/wazuh/wazuh/pull/2216))
  - The regex parser did not accept a group terminated with an escaped byte or a class. ([#2224](https://github.com/wazuh/wazuh/pull/2224))
- Fixed buffer overflow hazard in FIM when performing change report on long paths on macOS platform. ([#2285](https://github.com/wazuh/wazuh/pull/2285))
- Fix sending of the owner attribute when a file is created in Windows. ([#2292](https://github.com/wazuh/wazuh/pull/2292))
- Fix audit reconnection to the Whodata socket ([#2305](https://github.com/wazu2305h/wazuh/pull/2305))
- Fixed agent connection in TCP mode on Windows XP. ([#2329](https://github.com/wazuh/wazuh/pull/2329))
- Fix log shown when a command reaches its timeout and `ignore_output` is enabled. ([#2316](https://github.com/wazuh/wazuh/pull/2316))
- Analysisd and Syscollector did not detect the number of cores on Raspberry Pi. ([#2304](https://github.com/wazuh/wazuh/pull/2304))
- Analysisd and Syscollector did not detect the number of cores on CentOS 5. ([#2340](https://github.com/wazuh/wazuh/pull/2340))


## [v3.7.2] 2018-12-17

### Changed

- Logcollector will fully read a log file if it reappears after being deleted. ([#2041](https://github.com/wazuh/wazuh/pull/2041))

### Fixed

- Fix some bugs in Logcollector: ([#2041](https://github.com/wazuh/wazuh/pull/2041))
  - Logcollector ceases monitoring any log file containing a binary zero-byte.
  - If a local file defined with wildcards disappears, Logcollector incorrectly shows a negative number of remaining open attempts.
  - Fixed end-of-file detection for text-based file formats.
- Fixed a bug in Analysisd that made it crash when decoding a malformed FIM message. ([#2089](https://github.com/wazuh/wazuh/pull/2089))


## [v3.7.1] 2018-12-05

### Added

- New internal option `remoted.guess_agent_group` allowing agent group guessing by Remoted to be optional. ([#1890](https://github.com/wazuh/wazuh/pull/1890))
- Added option to configure another audit keys to monitor. ([#1882](https://github.com/wazuh/wazuh/pull/1882))
- Added option to create the SSL certificate and key with the install.sh script. ([#1856](https://github.com/wazuh/wazuh/pull/1856))
- Add IPv6 support to `host-deny.sh` script. (by @iasdeoupxe). ([#1583](https://github.com/wazuh/wazuh/pull/1583))
- Added tracing information (PID, function, file and line number) to logs when debugging is enabled. ([#1866](https://github.com/wazuh/wazuh/pull/1866))

### Changed

- Change errors messages to descriptive warnings in Syscheck when a files is not reachable. ([#1730](https://github.com/wazuh/wazuh/pull/1730))
- Add default values to global options to let the manager start. ([#1894](https://github.com/wazuh/wazuh/pull/1894))
- Improve Remoted performance by reducing interaction between threads. ([#1902](https://github.com/wazuh/wazuh/pull/1902))

### Fixed

- Prevent duplicates entries for denied IP addresses by `host-deny.sh`. (by @iasdeoupxe). ([#1583](https://github.com/wazuh/wazuh/pull/1583))
- Fix issue in Logcollector when reaching the file end before getting a full line. ([#1744](https://github.com/wazuh/wazuh/pull/1744))
- Throw an error when a nonexistent CDB file is added in the ossec.conf file. ([#1783](https://github.com/wazuh/wazuh/pull/1783))
- Fix bug in Remoted that truncated control messages to 1024 bytes. ([#1847](https://github.com/wazuh/wazuh/pull/1847))
- Avoid that the attribute `ignore` of rules silence alerts. ([#1874](https://github.com/wazuh/wazuh/pull/1874))
- Fix race condition when decoding file permissions. ([#1879](https://github.com/wazuh/wazuh/pull/1879)
- Fix to overwrite FIM configuration when directories come in the same tag separated by commas. ([#1886](https://github.com/wazuh/wazuh/pull/1886))
- Fixed issue with hash table handling in FTS and label management. ([#1889](https://github.com/wazuh/wazuh/pull/1889))
- Fixed id's and description of FIM alerts. ([#1891](https://github.com/wazuh/wazuh/pull/1891))
- Fix log flooding by Logcollector when monitored files disappear. ([#1893](https://github.com/wazuh/wazuh/pull/1893))
- Fix bug configuring empty blocks in FIM. ([#1897](https://github.com/wazuh/wazuh/pull/1897))
- Let the Windows agent reset the random generator context if it's corrupt. ([#1898](https://github.com/wazuh/wazuh/pull/1898))
- Prevent Remoted from logging errors if the cluster configuration is missing or invalid. ([#1900](https://github.com/wazuh/wazuh/pull/1900))
- Fix race condition hazard in Remoted when handling control messages. ([#1902](https://github.com/wazuh/wazuh/pull/1902))
- Fix uncontrolled condition in the vulnerability-detector version checker. ([#1932](https://github.com/wazuh/wazuh/pull/1932))
- Restore support for Amazon Linux in vulnerability-detector. ([#1932](https://github.com/wazuh/wazuh/pull/1932))
- Fixed starting wodles after a delay specified in `interval` when `run_on_start` is set to `no`, on the first run of the agent. ([#1906](https://github.com/wazuh/wazuh/pull/1906))
- Prevent `agent-auth` tool from creating the file _client.keys_ outside the agent's installation folder. ([#1924](https://github.com/wazuh/wazuh/pull/1924))
- Fix symbolic links attributes reported by `syscheck` in the alerts. ([#1926](https://github.com/wazuh/wazuh/pull/1926))
- Added some improvements and fixes in Whodata. ([#1929](https://github.com/wazuh/wazuh/pull/1929))
- Fix FIM decoder to accept Windows user containing spaces. ([#1930](https://github.com/wazuh/wazuh/pull/1930))
- Add missing field `restrict` when querying the FIM configuration remotely. ([#1931](https://github.com/wazuh/wazuh/pull/1931))
- Fix values of FIM scan showed in agent_control info. ([#1940](https://github.com/wazuh/wazuh/pull/1940))
- Fix agent group updating in database module. ([#2004](https://github.com/wazuh/wazuh/pull/2004))
- Logcollector prevents vmhgfs from synchronizing the inode. ([#2022](https://github.com/wazuh/wazuh/pull/2022))
- File descriptor leak that may impact agents running on UNIX platforms. ([#2021](https://github.com/wazuh/wazuh/pull/2021))
- CIS-CAT events were being processed by a wrong decoder. ([#2014](https://github.com/wazuh/wazuh/pull/2014))


## [v3.7.0] - 2018-11-10

### Added

- Adding feature to **remotely query agent configuration on demand.** ([#548](https://github.com/wazuh/wazuh/pull/548))
- **Boost Analysisd performance with multithreading.** ([#1039](https://github.com/wazuh/wazuh/pull/1039))
- Adding feature to **let agents belong to multiple groups.** ([#1135](https://github.com/wazuh/wazuh/pull/1135))
  - API support for multiple groups. ([#1300](https://github.com/wazuh/wazuh/pull/1300) [#1135](https://github.com/wazuh/wazuh/pull/1135))
- **Boost FIM decoding performance** by storing data into Wazuh DB using SQLite databases. ([#1333](https://github.com/wazuh/wazuh/pull/1333))
  - FIM database is cleaned after restarting agent 3 times, deleting all entries that left being monitored.
  - Added script to migrate older Syscheck databases to WazuhDB. ([#1504](https://github.com/wazuh/wazuh/pull/1504)) ([#1333](https://github.com/wazuh/wazuh/pull/1333))
- Added rule testing output when restarting manager. ([#1196](https://github.com/wazuh/wazuh/pull/1196))
- New wodle for **Azure environment log and process collection.** ([#1306](https://github.com/wazuh/wazuh/pull/1306))
- New wodle for **Docker container monitoring.** ([#1368](https://github.com/wazuh/wazuh/pull/1368))
- Disconnect manager nodes in cluster if no keep alive is received or sent during two minutes. ([#1482](https://github.com/wazuh/wazuh/pull/1482))
- API requests are forwarded to the proper manager node in cluster. ([#885](https://github.com/wazuh/wazuh/pull/885))
- Centralized configuration pushed from manager overwrite the configuration of directories that exist with the same path in ossec.conf. ([#1740](https://github.com/wazuh/wazuh/pull/1740))

### Changed

- Refactor Python framework code to standardize database requests and support queries. ([#921](https://github.com/wazuh/wazuh/pull/921))
- Replaced the `execvpe` function by `execvp` for the Wazuh modules. ([#1207](https://github.com/wazuh/wazuh/pull/1207))
- Avoid the use of reference ID in Syscollector network tables. ([#1315](https://github.com/wazuh/wazuh/pull/1315))
- Make Syscheck case insensitive on Windows agent. ([#1349](https://github.com/wazuh/wazuh/pull/1349))
- Avoid conflicts with the size of time_t variable in wazuh-db. ([#1366](https://github.com/wazuh/wazuh/pull/1366))
- Osquery integration updated: ([#1369](https://github.com/wazuh/wazuh/pull/1369))
  - Nest the result data into a "osquery" object.
  - Extract the pack name into a new field.
  - Include the query name in the alert description.
  - Minor fixes.
- Increased AWS S3 database entry limit to 5000 to prevent reprocessing repeated events. ([#1391](https://github.com/wazuh/wazuh/pull/1391))
- Increased the limit of concurrent agent requests: 1024 by default, configurable up to 4096. ([#1473](https://github.com/wazuh/wazuh/pull/1473))
- Change the default vulnerability-detector interval from 1 to 5 minutes. ([#1729](https://github.com/wazuh/wazuh/pull/1729))
- Port the UNIX version of Auth client (_agent_auth_) to the Windows agent. ([#1790](https://github.com/wazuh/wazuh/pull/1790))
  - Support of TLSv1.2 through embedded OpenSSL library.
  - Support of SSL certificates for agent and manager validation.
  - Unify Auth client option set.

### Fixed

- Fixed email_alerts configuration for multiple recipients. ([#1193](https://github.com/wazuh/wazuh/pull/1193))
- Fixed manager stopping when no command timeout is allowed. ([#1194](https://github.com/wazuh/wazuh/pull/1194))
- Fixed getting RAM memory information from mac OS X and FreeBSD agents. ([#1203](https://github.com/wazuh/wazuh/pull/1203))
- Fixed mandatory configuration labels check. ([#1208](https://github.com/wazuh/wazuh/pull/1208))
- Fix 0 value at check options from Syscheck. ([1209](https://github.com/wazuh/wazuh/pull/1209))
- Fix bug in whodata field extraction for Windows. ([#1233](https://github.com/wazuh/wazuh/issues/1233))
- Fix stack overflow when monitoring deep files. ([#1239](https://github.com/wazuh/wazuh/pull/1239))
- Fix typo in whodata alerts. ([#1242](https://github.com/wazuh/wazuh/issues/1242))
- Fix bug when running quick commands with timeout of 1 second. ([#1259](https://github.com/wazuh/wazuh/pull/1259))
- Prevent offline agents from generating vulnerability-detector alerts. ([#1292](https://github.com/wazuh/wazuh/pull/1292))
- Fix empty SHA256 of rotated alerts and log files. ([#1308](https://github.com/wazuh/wazuh/pull/1308))
- Fixed service startup on error. ([#1324](https://github.com/wazuh/wazuh/pull/1324))
- Set connection timeout for Auth server ([#1336](https://github.com/wazuh/wazuh/pull/1336))
- Fix the cleaning of the temporary folder. ([#1361](https://github.com/wazuh/wazuh/pull/1361))
- Fix check_mtime and check_inode views in Syscheck alerts. ([#1364](https://github.com/wazuh/wazuh/pull/1364))
- Fixed the reading of the destination address and type for PPP interfaces. ([#1405](https://github.com/wazuh/wazuh/pull/1405))
- Fixed a memory bug in regex when getting empty strings. ([#1430](https://github.com/wazuh/wazuh/pull/1430))
- Fixed report_changes with a big ammount of files. ([#1465](https://github.com/wazuh/wazuh/pull/1465))
- Prevent Logcollector from null-terminating socket output messages. ([#1547](https://github.com/wazuh/wazuh/pull/1547))
- Fix timeout overtaken message using infinite timeout. ([#1604](https://github.com/wazuh/wazuh/pull/1604))
- Prevent service from crashing if _global.db_ is not created. ([#1485](https://github.com/wazuh/wazuh/pull/1485))
- Set new agent.conf template when creating new groups. ([#1647](https://github.com/wazuh/wazuh/pull/1647))
- Fix bug in Wazuh Modules that tried to delete PID folders if a subprocess call failed. ([#1836](https://github.com/wazuh/wazuh/pull/1836))


## [v3.6.1] 2018-09-07

### Fixed

- Fixed ID field length limit in JSON alerts, by @gandalfn. ([#1052](https://github.com/wazuh/wazuh/pull/1052))
- Fix segmentation fault when the agent version is empty in Vulnerability Detector. ([#1191](https://github.com/wazuh/wazuh/pull/1191))
- Fix bug that removes file extensions in rootcheck. ([#1197](https://github.com/wazuh/wazuh/pull/1197))
- Fixed incoherence in Client Syslog between plain-text and JSON alert input in `<location>` filter option. ([#1204](https://github.com/wazuh/wazuh/pull/1204))
- Fixed missing agent name and invalid predecoded hostname in JSON alerts. ([#1213](https://github.com/wazuh/wazuh/pull/1213))
- Fixed invalid location string in plain-text alerts. ([#1213](https://github.com/wazuh/wazuh/pull/1213))
- Fixed default stack size in threads on AIX and HP-UX. ([#1215](https://github.com/wazuh/wazuh/pull/1215))
- Fix socket error during agent restart due to daemon start/stop order. ([#1221](https://github.com/wazuh/wazuh/issues/1221))
- Fix bug when checking agent configuration in logcollector. ([#1225](https://github.com/wazuh/wazuh/issues/1225))
- Fix bug in folder recursion limit count in FIM real-time mode. ([#1226](https://github.com/wazuh/wazuh/issues/1226))
- Fixed errors when parsing AWS events in Elasticsearch. ([#1229](https://github.com/wazuh/wazuh/issues/1229))
- Fix bug when launching osquery from Wazuh. ([#1230](https://github.com/wazuh/wazuh/issues/1230))


## [v3.6.0] - 2018-08-29

### Added

- Add rescanning of expanded files with wildcards in logcollector ([#332](https://github.com/wazuh/wazuh/pull/332))
- Parallelization of logcollector ([#627](https://github.com/wazuh/wazuh/pull/672))
  - Now the input of logcollector is multithreaded, reading logs in parallel.
  - A thread is created for each type of output socket.
  - Periodically rescan of new files.
  - New options have been added to internal_options.conf file.
- Added statistical functions to remoted. ([#682](https://github.com/wazuh/wazuh/pull/682))
- Rootcheck and Syscheck (FIM) will run independently. ([#991](https://github.com/wazuh/wazuh/pull/991))
- Add hash validation for binaries executed by the wodle `command`. ([#1027](https://github.com/wazuh/wazuh/pull/1027))
- Added a recursion level option to Syscheck to set the directory scanning depth. ([#1081](https://github.com/wazuh/wazuh/pull/1081))
- Added inactive agent filtering option to agent_control, syscheck_control and rootcheck control_tools. ([#1088](https://github.com/wazuh/wazuh/pull/1088))
- Added custom tags to FIM directories and registries. ([#1096](https://github.com/wazuh/wazuh/pull/1096))
- Improved AWS CloudTrail wodle by @UranusBytes ([#913](https://github.com/wazuh/wazuh/pull/913) & [#1105](https://github.com/wazuh/wazuh/pull/1105)).
- Added support to process logs from more AWS services: Guard Duty, IAM, Inspector, Macie and VPC. ([#1131](https://github.com/wazuh/wazuh/pull/1131)).
- Create script for blocking IP's using netsh-advfirewall. ([#1172](https://github.com/wazuh/wazuh/pull/1172)).

### Changed

- The maximum log length has been extended up to 64 KiB. ([#411](https://github.com/wazuh/wazuh/pull/411))
- Changed logcollector analysis message order. ([#675](https://github.com/wazuh/wazuh/pull/675))
- Let hostname field be the name of the agent, without the location part. ([#1080](https://github.com/wazuh/wazuh/pull/1080))
- The internal option `syscheck.max_depth` has been renamed to `syscheck.default_max_depth`. ([#1081](https://github.com/wazuh/wazuh/pull/1081))
- Show warning message when configuring vulnerability-detector for an agent. ([#1130](https://github.com/wazuh/wazuh/pull/1130))
- Increase the minimum waiting time from 0 to 1 seconds in Vulnerability-Detector. ([#1132](https://github.com/wazuh/wazuh/pull/1132))
- Prevent Windows agent from not loading the configuration if an AWS module block is found. ([#1143](https://github.com/wazuh/wazuh/pull/1143))
- Set the timeout to consider an agent disconnected to 1800 seconds in the framework. ([#1155](https://github.com/wazuh/wazuh/pull/1155))

### Fixed

- Fix agent ID zero-padding in alerts coming from Vulnerability Detector. ([#1083](https://github.com/wazuh/wazuh/pull/1083))
- Fix multiple warnings when agent is offline. ([#1086](https://github.com/wazuh/wazuh/pull/1086))
- Fixed minor issues in the Makefile and the sources installer on HP-UX, Solaris on SPARC and AIX systems. ([#1089](https://github.com/wazuh/wazuh/pull/1089))
- Fixed SHA256 changes messages in alerts when it is disabled. ([#1100](https://github.com/wazuh/wazuh/pull/1100))
- Fixed empty configuration blocks for Wazuh modules. ([#1101](https://github.com/wazuh/wazuh/pull/1101))
- Fix broken pipe error in Wazuh DB by Vulnerability Detector. ([#1111](https://github.com/wazuh/wazuh/pull/1111))
- Restored firewall-drop AR script for Linux. ([#1114](https://github.com/wazuh/wazuh/pull/1114))
- Fix unknown severity in Red Hat systems. ([#1118](https://github.com/wazuh/wazuh/pull/1118))
- Added a building flag to compile the SQLite library externally for the API. ([#1119](https://github.com/wazuh/wazuh/issues/1119))
- Fixed variables length when storing RAM information by Syscollector. ([#1124](https://github.com/wazuh/wazuh/pull/1124))
- Fix Red Hat vulnerability database update. ([#1127](https://github.com/wazuh/wazuh/pull/1127))
- Fix allowing more than one wodle command. ([#1128](https://github.com/wazuh/wazuh/pull/1128))
- Fixed `after_regex` offset for the decoding algorithm. ([#1129](https://github.com/wazuh/wazuh/pull/1129))
- Prevents some vulnerabilities from not being checked for Debian. ([#1166](https://github.com/wazuh/wazuh/pull/1166))
- Fixed legacy configuration for `vulnerability-detector`. ([#1174](https://github.com/wazuh/wazuh/pull/1174))
- Fix active-response scripts installation for Windows. ([#1182](https://github.com/wazuh/wazuh/pull/1182)).
- Fixed `open-scap` deadlock when opening large files. ([#1206](https://github.com/wazuh/wazuh/pull/1206)). Thanks to @juergenc for detecting this issue.


### Removed

- The 'T' multiplier has been removed from option `max_output_size`. ([#1089](https://github.com/wazuh/wazuh/pull/1089))


## [v3.5.0] 2018-08-10

### Added

- Improved configuration of OVAL updates. ([#416](https://github.com/wazuh/wazuh/pull/416))
- Added selective agent software request in vulnerability-detector. ([#404](https://github.com/wazuh/wazuh/pull/404))
- Get Linux packages inventory natively. ([#441](https://github.com/wazuh/wazuh/pull/441))
- Get Windows packages inventory natively. ([#471](https://github.com/wazuh/wazuh/pull/471))
- Supporting AES encryption for manager and agent. ([#448](https://github.com/wazuh/wazuh/pull/448))
- Added Debian and Ubuntu 18 support in vulnerability-detector. ([#470](https://github.com/wazuh/wazuh/pull/470))
- Added Rids Synchronization. ([#459](https://github.com/wazuh/wazuh/pull/459))
- Added option for setting the group that the agent belongs to when registering it with authd ([#460](https://github.com/wazuh/wazuh/pull/460))
- Added option for setting the source IP when the agent registers with authd ([#460](https://github.com/wazuh/wazuh/pull/460))
- Added option to force the vulnerability detection in unsupported OS. ([#462](https://github.com/wazuh/wazuh/pull/462))
- Get network inventory natively. ([#546](https://github.com/wazuh/wazuh/pull/546))
- Add arch check for Red Hat's OVAL in vulnerability-detector. ([#625](https://github.com/wazuh/wazuh/pull/625))
- Integration with Osquery. ([#627](https://github.com/wazuh/wazuh/pull/627))
    - Enrich osquery configuration with pack files aggregation and agent labels as decorators.
    - Launch osquery daemon in background.
    - Monitor results file and send them to the manager.
    - New option in rules `<location>` to filter events by osquery.
    - Support folders in shared configuration. This makes easy to send pack folders to agents.
    - Basic ruleset for osquery events and daemon logs.
- Boost Remoted performance with multithreading. ([#649](https://github.com/wazuh/wazuh/pull/649))
    - Up to 16 parallel threads to decrypt messages from agents.
    - Limit the frequency of agent keys reloading.
    - Message input buffer in Analysisd to prevent control messages starvation in Remoted.
- Module to download shared files for agent groups dinamically. ([#519](https://github.com/wazuh/wazuh/pull/519))
    - Added group creation for files.yml if the group does not exist. ([#1010](https://github.com/wazuh/wazuh/pull/1010))
- Added scheduling options to CIS-CAT integration. ([#586](https://github.com/wazuh/wazuh/pull/586))
- Option to download the wpk using http in `agent_upgrade`. ([#798](https://github.com/wazuh/wazuh/pull/798))
- Add `172.0.0.1` as manager IP when creating `global.db`. ([#970](https://github.com/wazuh/wazuh/pull/970))
- New requests for Syscollector. ([#728](https://github.com/wazuh/wazuh/pull/728))
- `cluster_control` shows an error if the status does not exist. ([#1002](https://github.com/wazuh/wazuh/pull/1002))
- Get Windows hardware inventory natively. ([#831](https://github.com/wazuh/wazuh/pull/831))
- Get processes and ports inventory by the Syscollector module.
- Added an integration with Kaspersky Endpoint Security for Linux via Active Response. ([#1056](https://github.com/wazuh/wazuh/pull/1056))

### Changed

- Add default value for option -x in agent_control tool.
- External libraries moved to an external repository.
- Ignore OverlayFS directories on Rootcheck system scan.
- Extracts agent's OS from the database instead of the agent-info.
- Increases the maximum size of XML parser to 20KB.
- Extract CVE instead of RHSA codes into vulnerability-detector. ([#549](https://github.com/wazuh/wazuh/pull/549))
- Store CIS-CAT results into Wazuh DB. ([#568](https://github.com/wazuh/wazuh/pull/568))
- Add profile information to CIS-CAT reports. ([#658](https://github.com/wazuh/wazuh/pull/658))
- Merge external libraries into a unique shared library. ([#620](https://github.com/wazuh/wazuh/pull/620))
- Cluster log rotation: set correct permissions and store rotations in /logs/ossec. ([#667](https://github.com/wazuh/wazuh/pull/667))
- `Distinct` requests don't allow `limit=0` or `limit>maximun_limit`. ([#1007](https://github.com/wazuh/wazuh/pull/1007))
- Deprecated arguments -i, -F and -r for Authd. ([#1013](https://github.com/wazuh/wazuh/pull/1013))
- Increase the internal memory for real-time from 12 KiB to 64 KiB. ([#1062](https://github.com/wazuh/wazuh/pull/1062))

### Fixed

- Fixed invalid alerts reported by Syscollector when the event contains the word "error". ([#461](https://github.com/wazuh/wazuh/pull/461))
- Silenced Vuls integration starting and ending alerts. ([#541](https://github.com/wazuh/wazuh/pull/541))
- Fix problem comparing releases of ubuntu packages. ([#556](https://github.com/wazuh/wazuh/pull/556))
- Windows delete pending active-responses before reset agent. ([#563](https://github.com/wazuh/wazuh/pull/563))
- Fix bug in Rootcheck for Windows that searches for keys in 32-bit mode only. ([#566](https://github.com/wazuh/wazuh/pull/566))
- Alert when unmerge files fails on agent. ([#731](https://github.com/wazuh/wazuh/pull/731))
- Fixed bugs reading logs in framework. ([#856](https://github.com/wazuh/wazuh/pull/856))
- Ignore uppercase and lowercase sorting an array in framework. ([#814](https://github.com/wazuh/wazuh/pull/814))
- Cluster: reject connection if the client node has a different cluster name. ([#892](https://github.com/wazuh/wazuh/pull/892))
- Prevent `the JSON object must be str, not 'bytes'` error. ([#997](https://github.com/wazuh/wazuh/pull/997))
- Fix long sleep times in vulnerability detector.
- Fix inconsistency in the alerts format for the manager in vulnerability-detector.
- Fix bug when processing the packages in vulnerability-detector.
- Prevent to process Syscollector events by the JSON decoder. ([#674](https://github.com/wazuh/wazuh/pull/674))
- Stop Syscollector data storage into Wazuh DB when an error appears. ([#674](https://github.com/wazuh/wazuh/pull/674))
- Fix bug in Syscheck that reported false positive about removed files. ([#1044](https://github.com/wazuh/wazuh/pull/1044))
- Fix bug in Syscheck that misinterpreted no_diff option. ([#1046](https://github.com/wazuh/wazuh/pull/1046))
- Fixes in file integrity monitoring for Windows. ([#1062](https://github.com/wazuh/wazuh/pull/1062))
  - Fix Windows agent crash if FIM fails to extract the file owner.
  - Prevent FIM real-time mode on Windows from stopping if the internal buffer gets overflowed.
- Prevent large logs from flooding the log file by Logcollector. ([#1067](https://github.com/wazuh/wazuh/pull/1067))
- Fix allowing more than one wodle command and compute command timeout when ignore_output is enabled. ([#1102](https://github.com/wazuh/wazuh/pull/1102))

### Removed

- Deleted Lua language support.
- Deleted integration with Vuls. ([#879](https://github.com/wazuh/wazuh/issues/879))
- Deleted agent_list tool, replaced by agent_control. ([#ba0265b](https://github.com/wazuh/wazuh/commit/ba0265b6e9e3fed133d60ef2df3450fdf26f7da4#diff-f57f2991a6aa25fe45d8036c51bf8b4d))

## [v3.4.0] 2018-07-24

### Added

- Support for SHA256 checksum in Syscheck (by @arshad01). ([#410](https://github.com/wazuh/wazuh/pull/410))
- Added an internal option for Syscheck to tune the RT alerting delay. ([#434](https://github.com/wazuh/wazuh/pull/434))
- Added two options in the tag <auto_ignore> `frequency` and `timeframe` to hide alerts when they are played several times in a given period of time. ([#857](https://github.com/wazuh/wazuh/pull/857))
- Include who-data in Syscheck for file integrity monitoring. ([#756](https://github.com/wazuh/wazuh/pull/756))
  - Linux Audit setup and monitoring to watch directories configured with who-data.
  - Direct communication with Auditd on Linux to catch who-data related events.
  - Setup of SACL for monitored directories on Windows.
  - Windows Audit events monitoring through Windows Event Channel.
  - Auto setup of audit configuration and reset when the agent quits.
- Syscheck in frequency time show alerts from deleted files. ([#857](https://github.com/wazuh/wazuh/pull/857))
- Added an option `target` to customize output format per-target in Logcollector. ([#863](https://github.com/wazuh/wazuh/pull/863))
- New option for the JSON decoder to choose the treatment of NULL values. ([#677](https://github.com/wazuh/wazuh/pull/677))
- Remove old snapshot files for FIM. ([#872](https://github.com/wazuh/wazuh/pull/872))
- Distinct operation in agents. ([#920](https://github.com/wazuh/wazuh/pull/920))
- Added support for unified WPK. ([#865](https://github.com/wazuh/wazuh/pull/865))
- Added missing debug options for modules in the internal options file. ([#901](https://github.com/wazuh/wazuh/pull/901))
- Added recursion limits when reading directories. ([#947](https://github.com/wazuh/wazuh/pull/947))

### Changed

- Renamed cluster _client_ node type to ___worker___ ([#850](https://github.com/wazuh/wazuh/pull/850)).
- Changed a descriptive message in the alert showing what attributes changed. ([#857](https://github.com/wazuh/wazuh/pull/857))
- Change visualization of Syscheck alerts. ([#857](https://github.com/wazuh/wazuh/pull/857))
- Add all the available fields in the Syscheck messages from the Wazuh configuration files. ([#857](https://github.com/wazuh/wazuh/pull/857))
- Now the no_full_log option only affects JSON alerts. ([#881](https://github.com/wazuh/wazuh/pull/881))
- Delete temporary files when stopping Wazuh. ([#732](https://github.com/wazuh/wazuh/pull/732))
- Send OpenSCAP checks results to a FIFO queue instead of temporary files. ([#732](https://github.com/wazuh/wazuh/pull/732))
- Default behavior when starting Syscheck and Rootcheck components. ([#829](https://github.com/wazuh/wazuh/pull/829))
  - They are disabled if not appear in the configuration.
  - They can be set up as empty blocks in the configuration, applying their default values.
  - Improvements of error and information messages when they start.
- Improve output of `DELETE/agents` when no agents were removed. ([#868](https://github.com/wazuh/wazuh/pull/868))
- Include the file owner SID in Syscheck alerts.
- Change no previous checksum error message to information log. ([#897](https://github.com/wazuh/wazuh/pull/897))
- Changed default Syscheck scan speed: 100 files per second. ([#975](https://github.com/wazuh/wazuh/pull/975))
- Show network protocol used by the agent when connecting to the manager. ([#980](https://github.com/wazuh/wazuh/pull/980))

### Fixed

- Syscheck RT process granularized to make frequency option more accurate. ([#434](https://github.com/wazuh/wazuh/pull/434))
- Fixed registry_ignore problem on Syscheck for Windows when arch="both" was used. ([#525](https://github.com/wazuh/wazuh/pull/525))
- Allow more than 256 directories in real-time for Windows agent using recursive watchers. ([#540](https://github.com/wazuh/wazuh/pull/540))
- Fix weird behavior in Syscheck when a modified file returns back to its first state. ([#434](https://github.com/wazuh/wazuh/pull/434))
- Replace hash value xxx (not enabled) for n/a if the hash couldn't be calculated. ([#857](https://github.com/wazuh/wazuh/pull/857))
- Do not report uid, gid or gname on Windows (avoid user=0). ([#857](https://github.com/wazuh/wazuh/pull/857))
- Several fixes generating sha256 hash. ([#857](https://github.com/wazuh/wazuh/pull/857))
- Fixed the option report_changes configuration. ([#857](https://github.com/wazuh/wazuh/pull/857))
- Fixed the 'report_changes' configuration when 'sha1' option is not set. ([#857](https://github.com/wazuh/wazuh/pull/857))
- Fix memory leak reading logcollector config. ([#884](https://github.com/wazuh/wazuh/pull/884))
- Fixed crash in Slack integration for alerts that don't have full log. ([#880](https://github.com/wazuh/wazuh/pull/880))
- Fixed active-responses.log definition path on Windows configuration. ([#739](https://github.com/wazuh/wazuh/pull/739))
- Added warning message when updating Syscheck/Rootcheck database to restart the manager. ([#817](https://github.com/wazuh/wazuh/pull/817))
- Fix PID file creation checking. ([#822](https://github.com/wazuh/wazuh/pull/822))
  - Check that the PID file was created and written.
  - This would prevent service from running multiple processes of the same daemon.
- Fix reading of Windows platform for 64 bits systems. ([#832](https://github.com/wazuh/wazuh/pull/832))
- Fixed Syslog output parser when reading the timestamp from the alerts in JSON format. ([#843](https://github.com/wazuh/wazuh/pull/843))
- Fixed filter for `gpg-pubkey` packages in Syscollector. ([#847](https://github.com/wazuh/wazuh/pull/847))
- Fixed bug in configuration when reading the `repeated_offenders` option in Active Response. ([#873](https://github.com/wazuh/wazuh/pull/873))
- Fixed variables parser when loading rules. ([#855](https://github.com/wazuh/wazuh/pull/855))
- Fixed parser files names in the Rootcheck scan. ([#840](https://github.com/wazuh/wazuh/pull/840))
- Removed frequency offset in rules. ([#827](https://github.com/wazuh/wazuh/pull/827)).
- Fix memory leak reading logcollector config. ([#884](https://github.com/wazuh/wazuh/pull/884))
- Fixed sort agents by status in `GET/agents` API request. ([#810](https://github.com/wazuh/wazuh/pull/810))
- Added exception when no agents are selected to restart. ([#870](https://github.com/wazuh/wazuh/pull/870))
- Prevent files from remaining open in the cluster. ([#874](https://github.com/wazuh/wazuh/pull/874))
- Fix network unreachable error when cluster starts. ([#800](https://github.com/wazuh/wazuh/pull/800))
- Fix empty rules and decoders file check. ([#887](https://github.com/wazuh/wazuh/pull/887))
- Prevent to access an unexisting hash table from 'whodata' thread. ([#911](https://github.com/wazuh/wazuh/pull/911))
- Fix CA verification with more than one 'ca_store' definitions. ([#927](https://github.com/wazuh/wazuh/pull/927))
- Fix error in syscollector API calls when Wazuh is installed in a directory different than `/var/ossec`. ([#942](https://github.com/wazuh/wazuh/pull/942)).
- Fix error in CentOS 6 when `wazuh-cluster` is disabled. ([#944](https://github.com/wazuh/wazuh/pull/944)).
- Fix Remoted connection failed warning in TCP mode due to timeout. ([#958](https://github.com/wazuh/wazuh/pull/958))
- Fix option 'rule_id' in syslog client. ([#979](https://github.com/wazuh/wazuh/pull/979))
- Fixed bug in legacy agent's server options that prevented it from setting port and protocol.

## [v3.3.1] 2018-06-18

### Added

- Added `total_affected_agents` and `total_failed_ids` to the `DELETE/agents` API request. ([#795](https://github.com/wazuh/wazuh/pull/795))

### Changed

- Management of empty blocks in the configuration files. ([#781](https://github.com/wazuh/wazuh/pull/781))
- Verify WPK with Wazuh CA by default. ([#799](https://github.com/wazuh/wazuh/pull/799))

### Fixed

- Windows prevents agent from renaming file. ([#773](https://github.com/wazuh/wazuh/pull/773))
- Fix manager-agent version comparison in remote upgrades. ([#765](https://github.com/wazuh/wazuh/pull/765))
- Fix log flooding when restarting agent while the merged file is being receiving. ([#788](https://github.com/wazuh/wazuh/pull/788))
- Fix issue when overwriting rotated logs in Windows agents. ([#776](https://github.com/wazuh/wazuh/pull/776))
- Prevent OpenSCAP module from running on Windows agents (incompatible). ([#777](https://github.com/wazuh/wazuh/pull/777))
- Fix issue in file changes report for FIM on Linux when a directory contains a backslash. ([#775](https://github.com/wazuh/wazuh/pull/775))
- Fixed missing `minor` field in agent data managed by the framework. ([#771](https://github.com/wazuh/wazuh/pull/771))
- Fixed missing `build` and `key` fields in agent data managed by the framework. ([#802](https://github.com/wazuh/wazuh/pull/802))
- Fixed several bugs in upgrade agents ([#784](https://github.com/wazuh/wazuh/pull/784)):
    - Error upgrading an agent with status `Never Connected`.
    - Fixed API support.
    - Sockets were not closing properly.
- Cluster exits showing an error when an error occurs. ([#790](https://github.com/wazuh/wazuh/pull/790))
- Fixed bug when cluster control or API cannot request the list of nodes to the master. ([#762](https://github.com/wazuh/wazuh/pull/762))
- Fixed bug when the `agent.conf` contains an unrecognized module. ([#796](https://github.com/wazuh/wazuh/pull/796))
- Alert when unmerge files fails on agent. ([#731](https://github.com/wazuh/wazuh/pull/731))
- Fix invalid memory access when parsing ruleset configuration. ([#787](https://github.com/wazuh/wazuh/pull/787))
- Check version of python in cluster control. ([#760](https://github.com/wazuh/wazuh/pull/760))
- Removed duplicated log message when Rootcheck is disabled. ([#783](https://github.com/wazuh/wazuh/pull/783))
- Avoid infinite attempts to download CVE databases when it fails. ([#792](https://github.com/wazuh/wazuh/pull/792))


## [v3.3.0] 2018-06-06

### Added

- Supporting multiple socket output in Logcollector. ([#395](https://github.com/wazuh/wazuh/pull/395))
- Allow inserting static field parameters in rule comments. ([#397](https://github.com/wazuh/wazuh/pull/397))
- Added an output format option for Logcollector to build custom logs. ([#423](https://github.com/wazuh/wazuh/pull/423))
- Included millisecond timing in timestamp to JSON events. ([#467](https://github.com/wazuh/wazuh/pull/467))
- Added an option in Analysisd to set input event offset for plugin decoders. ([#512](https://github.com/wazuh/wazuh/pull/512))
- Allow decoders mix plugin and multiregex children. ([#602](https://github.com/wazuh/wazuh/pull/602))
- Added the option to filter by any field in `get_agents_overview`, `get_agent_group` and `get_agents_without_group` functions of the Python framework. ([#743](https://github.com/wazuh/wazuh/pull/743))

### Changed

- Add default value for option -x in agent_upgrade tool.
- Changed output of agents in cluster control. ([#741](https://github.com/wazuh/wazuh/pull/741))

### Fixed

- Fix bug in Logcollector when removing duplicate localfiles. ([#402](https://github.com/wazuh/wazuh/pull/402))
- Fix memory error in Logcollector when using wildcards.
- Prevent command injection in Agentless daemon. ([#600](https://github.com/wazuh/wazuh/pull/600))
- Fixed bug getting the agents in cluster control. ([#741](https://github.com/wazuh/wazuh/pull/741))
- Prevent Logcollector from reporting an error when a path with wildcards matches no files.
- Fixes the feature to group with the option multi-line. ([#754](https://github.com/wazuh/wazuh/pull/754))


## [v3.2.4] 2018-06-01

### Fixed
- Fixed segmentation fault in maild when `<queue-size>` is included in the global configuration.
- Fixed bug in Framework when retrieving mangers logs. ([#644](https://github.com/wazuh/wazuh/pull/644))
- Fixed bug in clusterd to prevent the synchronization of `.swp` files. ([#694](https://github.com/wazuh/wazuh/pull/694))
- Fixed bug in Framework parsing agent configuration. ([#681](https://github.com/wazuh/wazuh/pull/681))
- Fixed several bugs using python3 with the Python framework. ([#701](https://github.com/wazuh/wazuh/pull/701))


## [v3.2.3] 2018-05-28

### Added

- New internal option to enable merged file creation by Remoted. ([#603](https://github.com/wazuh/wazuh/pull/603))
- Created alert item for GDPR and GPG13. ([#608](https://github.com/wazuh/wazuh/pull/608))
- Add support for Amazon Linux in vulnerability-detector.
- Created an input queue for Analysisd to prevent Remoted starvation. ([#661](https://github.com/wazuh/wazuh/pull/661))

### Changed

- Set default agent limit to 14.000 and file descriptor limit to 65.536 per process. ([#624](https://github.com/wazuh/wazuh/pull/624))
- Cluster improvements.
    - New protocol for communications.
    - Inverted communication flow: clients start communications with the master.
    - Just the master address is required in the `<nodes>` list configuration.
    - Improved synchronization algorithm.
    - Reduced the number of processes to one: `wazuh-clusterd`.
- Cluster control tool improvements: outputs are the same regardless of node type.
- The default input queue for remote events has been increased to 131072 events. ([#660](https://github.com/wazuh/wazuh/pull/660))
- Disconnected agents will no longer report vulnerabilities. ([#666](https://github.com/wazuh/wazuh/pull/666))

### Fixed

- Fixed agent wait condition and improve logging messages. ([#550](https://github.com/wazuh/wazuh/pull/550))
- Fix race condition in settings load time by Windows agent. ([#551](https://github.com/wazuh/wazuh/pull/551))
- Fix bug in Authd that prevented it from deleting agent-info files when removing agents.
- Fix bug in ruleset that did not overwrite the `<info>` option. ([#584](https://github.com/wazuh/wazuh/issues/584))
- Fixed bad file descriptor error in Wazuh DB ([#588](https://github.com/wazuh/wazuh/issues/588))
- Fixed unpredictable file sorting when creating merged files. ([#599](https://github.com/wazuh/wazuh/issues/599))
- Fixed race condition in Remoted when closing connections.
- Fix epoch check in vulnerability-detector.
- Fixed hash sum in logs rotation. ([#636](https://github.com/wazuh/wazuh/issues/636))
- Fixed cluster CPU usage.
- Fixed invalid deletion of agent timestamp entries. ([#639](https://github.com/wazuh/wazuh/issues/639))
- Fixed segmentation fault in logcollector when multi-line is applied to a remote configuration. ([#641](https://github.com/wazuh/wazuh/pull/641))
- Fixed issue in Syscheck that may leave the process running if the agent is stopped quickly. ([#671](https://github.com/wazuh/wazuh/pull/671))

### Removed

- Removed cluster database and internal cluster daemon.


## [v3.2.2] 2018-05-07

### Added

- Created an input queue for Remoted to prevent agent connection starvation. ([#509](https://github.com/wazuh/wazuh/pull/509))

### Changed

- Updated Slack integration. ([#443](https://github.com/wazuh/wazuh/pull/443))
- Increased connection timeout for remote upgrades. ([#480](https://github.com/wazuh/wazuh/pull/480))
- Vulnerability-detector does not stop agents detection if it fails to find the software for one of them.
- Improve the version comparator algorithm in vulnerability-detector. ([#508](https://github.com/wazuh/wazuh/pull/508))

### Fixed

- Fixed bug in labels settings parser that may make Agentd or Logcollector crash.
- Fixed issue when setting multiple `<server-ip>` stanzas in versions 3.0 - 3.2.1. ([#433](https://github.com/wazuh/wazuh/pull/433))
- Fixed bug when socket database messages are not sent correctly. ([#435](https://github.com/wazuh/wazuh/pull/435))
- Fixed unexpected stop in the sources installer when overwriting a previous corrupt installation.
- Added a synchronization timeout in the cluster to prevent it from blocking ([#447](https://github.com/wazuh/wazuh/pull/447))
- Fixed issue in CSyslogd when filtering by rule group. ([#446](https://github.com/wazuh/wazuh/pull/446))
- Fixed error on DB daemon when parsing rules with options introduced in version 3.0.0.
- Fixed unrecognizable characters error in Windows version name. ([#478](https://github.com/wazuh/wazuh/pull/478))
- Fix Authd client in old versions of Windows ([#479](https://github.com/wazuh/wazuh/pull/479))
- Cluster's socket management improved to use persistent connections ([#481](https://github.com/wazuh/wazuh/pull/481))
- Fix memory corruption in Syscollector decoder and memory leaks in Vulnerability Detector. ([#482](https://github.com/wazuh/wazuh/pull/482))
- Fixed memory corruption in Wazuh DB autoclosing procedure.
- Fixed dangling db files at DB Sync module folder. ([#489](https://github.com/wazuh/wazuh/pull/489))
- Fixed agent group file deletion when using Authd.
- Fix memory leak in Maild with JSON input. ([#498](https://github.com/wazuh/wazuh/pull/498))
- Fixed remote command switch option. ([#504](https://github.com/wazuh/wazuh/pull/504))

## [v3.2.1] 2018-03-03

### Added

- Added option in Makefile to disable CIS-CAT module. ([#381](https://github.com/wazuh/wazuh/pull/381))
- Added field `totalItems` to `GET/agents/purgeable/:timeframe` API call. ([#385](https://github.com/wazuh/wazuh/pull/385))

### Changed

- Giving preference to use the selected Java over the default one in CIS-CAT wodle.
- Added delay between message delivery for every module. ([#389](https://github.com/wazuh/wazuh/pull/389))
- Verify all modules for the shared configuration. ([#408](https://github.com/wazuh/wazuh/pull/408))
- Updated OpenSSL library to 1.1.0g.
- Insert agent labels in JSON archives no matter the event matched a rule.
- Support for relative/full/network paths in the CIS-CAT configuration. ([#419](https://github.com/wazuh/wazuh/pull/419))
- Improved cluster control to give more information. ([#421](https://github.com/wazuh/wazuh/pull/421))
- Updated rules for CIS-CAT.
- Removed unnecessary compilation of vulnerability-detector in agents.
- Increased wazuh-modulesd's subprocess pool.
- Improved the agent software recollection by Syscollector.

### Fixed

- Fixed crash in Agentd when testing Syscollector configuration from agent.conf file.
- Fixed duplicate alerts in Vulnerability Detector.
- Fixed compiling issues in Solaris and HP-UX.
- Fixed bug in Framework when listing directories due to permissions issues.
- Fixed error handling in CIS-CAT module. ([#401](https://github.com/wazuh/wazuh/pull/401))
- Fixed some defects reported by Coverity. ([#406](https://github.com/wazuh/wazuh/pull/406))
- Fixed OS name detection in macOS and old Linux distros. ([#409](https://github.com/wazuh/wazuh/pull/409))
- Fixed linked in HP-UX.
- Fixed Red Hat detection in vulnerability-detector.
- Fixed segmentation fault in wazuh-cluster when files path is too long.
- Fixed a bug getting groups and searching by them in `GET/agents` API call. ([#390](https://github.com/wazuh/wazuh/pull/390))
- Several fixes and improvements in cluster.
- Fixed bug in wazuh-db when closing exceeded databases in transaction.
- Fixed bug in vulnerability-detector that discarded valid agents.
- Fixed segmentation fault in Windows agents when getting OS info.
- Fixed memory leaks in vulnerability-detector and CIS-CAT wodle.
- Fixed behavior when working directory is not found in CIS-CAT wodle.

## [v3.2.0] 2018-02-13

### Added
- Added support to synchronize custom rules and decoders in the cluster.([#344](https://github.com/wazuh/wazuh/pull/344))
- Add field `status` to `GET/agents/groups/:group_id` API call.([#338](https://github.com/wazuh/wazuh/pull/338))
- Added support for Windows to CIS-CAT integration module ([#369](https://github.com/wazuh/wazuh/pull/369))
- New Wazuh Module "aws-cloudtrail" fetching logs from S3 bucket. ([#351](https://github.com/wazuh/wazuh/pull/351))
- New Wazuh Module "vulnerability-detector" to detect vulnerabilities in agents and managers.

### Fixed
- Fixed oscap.py to support new versions of OpenSCAP scanner.([#331](https://github.com/wazuh/wazuh/pull/331))
- Fixed timeout bug when the cluster port was closed. ([#343](https://github.com/wazuh/wazuh/pull/343))
- Improve exception handling in `cluster_control`. ([#343](https://github.com/wazuh/wazuh/pull/343))
- Fixed bug in cluster when receive an error response from client. ([#346](https://github.com/wazuh/wazuh/pull/346))
- Fixed bug in framework when the manager is installed in different path than /var/ossec. ([#335](https://github.com/wazuh/wazuh/pull/335))
- Fixed predecoder hostname field in JSON event output.
- Several fixes and improvements in cluster.

## [v3.1.0] 2017-12-22

### Added

- New Wazuh Module "command" for asynchronous command execution.
- New field "predecoder.timestamp" for JSON alerts including timestamp from logs.
- Added reload action to ossec-control in local mode.
- Add duration control of a cluster database synchronization.
- New internal option for agents to switch applying shared configuration.
- Added GeoIP address finding for input logs in JSON format.
- Added alert and archive output files rotation capabilities.
- Added rule option to discard field "firedtimes".
- Added VULS integration for running vulnerability assessments.
- CIS-CAT Wazuh Module to scan CIS policies.

### Changed

- Keepping client.keys file permissions when modifying it.
- Improve Rootcheck formula to select outstanding defects.
- Stop related daemon when disabling components in ossec-control.
- Prevented cluster daemon from starting on RHEL 5 or older.
- Let Syscheck report file changes on first scan.
- Allow requests by node name in cluster_control binary.
- Improved help of cluster_control binary.
- Integrity control of files in the cluster.

### Fixed

- Fixed netstat command in localfile configuration.
- Fixed error when searching agents by ID.
- Fixed syslog format pre-decoder for logs with missing (optional) space after tag.
- Fixed alert ID when plain-text alert output disabled.
- Fixed Monitord freezing when a sendmail-like executable SMTP server is set.
- Fixed validation of Active Response used by agent_control.
- Allow non-ASCII characters in Windows version string.

## [v3.0.0] 2017-12-12

### Added

- Added group property for agents to customize shared files set.
- Send shared files to multiple agents in parallel.
- New decoder plugin for logs in JSON format with dynamic fields definition.
- Brought framework from API to Wazuh project.
- Show merged files MD5 checksum by agent_control and framework.
- New reliable request protocol for manager-agent communication.
- Remote agent upgrades with signed WPK packages.
- Added option for Remoted to prevent it from writing shared merged file.
- Added state for Agentd and Windows agent to notify connection state and metrics.
- Added new JSON log format for local file monitoring.
- Added OpenSCAP SSG datastream content for Ubuntu Trusty Tahr.
- Field "alert_id" in JSON alerts (by Dan Parriott).
- Added support of "any" IP address to OSSEC batch manager (by Jozef Reisinger).
- Added ossec-agent SElinux module (by kreon).
- Added previous output to JSON output (by João Soares).
- Added option for Authd to specify the allowed cipher list (by James Le Cuirot).
- Added option for cipher suites in Authd settings.
- Added internal option for Remoted to set the shared configuration reloading time.
- Auto restart agents when new shared configuration is pushed from the manager.
- Added native support for Systemd.
- Added option to register unlimited agents in Authd.
- New internal option to limit the number of file descriptors in Analysisd and Remoted.
- Added new state "pending" for agents.
- Added internal option to disable real-time DB synchronization.
- Allow multiple manager stanzas in Agentd settings.
- New internal option to limit the receiving time in TCP mode.
- Added manager hostname data to agent information.
- New option for rotating internal logs by size.
- Added internal option to enable or disable daily rotation of internal logs.
- Added command option for Monitord to overwrite 'day_wait' parameter.
- Adding templates and sample alert for Elasticsearch 6.0.
- Added option to enable/disable Authd on install and auto-generate certificates.
- Pack secure TCP messages into a single packet.
- Added function to install SCAP policies depending on OS version.
- Added integration with Virustotal.
- Added timeout option for TCP sockets in Remoted and Agentd.
- Added option to start the manager after installing.
- Added a cluster of managers (`wazuh-clusterd`) and a script to control it (`cluster_control`).

### Changed

- Increased shared file delivery speed when using TCP.
- Increased TCP listening socket backlog.
- Changed Windows agent UI panel to show revision number instead of installation date.
- Group every decoded field (static and dynamic fields) into a data object for JSON alerts.
- Reload shared files by Remoted every 10 minutes.
- Increased string size limit for XML reader to 4096 bytes.
- Updated Logstash configuration and Elasticsearch mappings.
- Changed template fields structure for Kibana dashboards.
- Increased dynamic field limit to 1024, and default to 256.
- Changed agent buffer 'length' parameter to 'queue_size'.
- Changed some Rootcheck error messages to verbose logs.
- Removed unnecessary message by manage_agents advising to restart Wazuh manager.
- Update PF tables Active response (by d31m0).
- Create the users and groups as system users and groups in specs (by Dan Parriott).
- Show descriptive errors when an agent loses the connection using TCP.
- Prevent agents with the same name as the manager host from getting added.
- Changed 'message' field to 'data' for successful agent removing response in Authd API.
- Changed critical error to standard error in Syslog Remoted when no access list has been configured.
- Ignore hidden files in shared folder for merged file.
- Changed agent notification time values: notify time to 1 minute and reconnect time to 5 minutes.
- Prevent data field from being inserted into JSON alerts when it's empty.
- Spelling corrections (by Josh Soref).
- Moved debug messages when updating shared files to level 2.
- Do not create users ossecm or ossecr on agents.
- Upgrade netstat command in Logcollector.
- Prevent Monitord and DB sync module from dealing with agent files on local installations.
- Speed up DB syncing by keeping databases opened and an inotify event queue.
- Merge server's IP and hostname options to one setting.
- Enabled Active Response by default in both Windows and UNIX.
- Make Monitord 'day_wait' internal option affect log rotation.
- Extend Monitord 'day_wait' internal option range.
- Prevent Windows agent from log error when the manager disconnected.
- Improve Active Response filtering options.
- Use init system (Systemd/SysVinit) to restart Wazuh when upgrading.
- Added possibility of filtering agents by manager hostname in the Framework.
- Prevent installer from overwriting agent.conf file.
- Cancel file sending operation when agent socket is closed.
- Clean up agent shared folder before unmerging shared configuration.
- Print descriptive error when request socket refuses connection due to AR disabled.
- Extend Logcollector line burst limit range.
- Fix JSON alert file reloading when the file is rotated.
- Merge IP and Hostname server configuration into "Address" field.
- Improved TCP transmission performance by packing secure messages.

### Fixed

- Fixed wrong queries to get last Syscheck and Rootcheck date.
- Prevent Logcollector keep-alives from being stored on archives.json.
- Fixed length of random message within keep-alives.
- Fixed Windows version detection for Windows 8 and newer.
- Fixed incorrect CIDR writing on client.keys by Authd.
- Fixed missing buffer flush by Analysisd when updating Rootcheck database.
- Stop Wazuh service before removing folder to reinstall.
- Fixed Remoted service for Systemd (by Phil Porada).
- Fixed Administrator account mapping in Windows agent installation (by andrewm0374@gmail.com).
- Fixed MySQL support in dbd (by andrewm0374@gmail.com).
- Fixed incorrect warning when unencrypting messages (by Dan Parriott).
- Fixed Syslog mapping for alerts via Csyslogd (by Dan Parriott).
- Fixed syntax error in the creation of users in Solaris 11.2 (by Pedro Flor).
- Fixed some warnings that appeared when compiling on Fedora 26.
- Fixed permission issue in logs folder.
- Fixed issue in Remoted that prevented it from send shared configuration when it changed.
- Fixed Windows agent compilation compability with CentOS.
- Supporting different case from password prompt in Agentless (by Jesus Fidalgo).
- Fix bad detection of inotify queue overflowed.
- Fix repetitive error when a rule's diff file is empty.
- Fixed log group permission when created by a daemon running as root.
- Prevented Agentd from logging too many errors when restarted while receiving the merged file.
- Prevented Remoted from sending data to disconnected agents in TCP mode.
- Fixed alerts storage in PostgreSQL databases.
- Fixed invalid previous output data in JSON alerts.
- Fixed memory error in modulesd for invalid configurations.
- Fixed default Auth configuration to support custom install directory.
- Fixed directory transversal vulnerability in Active response commands.
- Fixed Active response timeout accuracy.
- Fixed race conditions in concurrent transmissions over TCP.

### Removed

- Removed Picviz support (by Dan Parriott).


## [v2.1.1] - 2017-09-21

### Changed

- Improved errors messages related to TCP connection queue.
- Changed info log about unsupported FS checking in Rootcheck scan to debug messages.
- Prevent Modules daemon from giving critical error when no wodles are enabled.

### Fixed

- Fix endianess incompatibility in agents on SPARC when connecting via TCP.
- Fix bug in Authd that made it crash when removing keys.
- Fix race condition in Remoted when writing logs.
- Avoid repeated errors by Remoted when sending data to a disconnected agent.
- Prevented Monitord from rotating non-existent logs.
- Some fixes to support HP-UX.
- Prevent processes from sending events when TCP connection is lost.
- Fixed output header by Syslog client when reading JSON alerts.
- Fixed bug in Integrator settings parser when reading rules list.

## [v2.1.0] - 2017-08-14

### Added

- Rotate and compress log feature.
- Labeling data for agents to be shown in alerts.
- New 'auth' configuration template.
- Make manage_agents capable of add and remove agents via Authd.
- Implemented XML configuration for Authd.
- Option -F for Authd to force insertion if it finds duplicated name.
- Local auth client to manage agent keys.
- Added OS name and version into global.db.
- Option for logging in JSON format.
- Allow maild to send through a sendmail-like executable (by James Le Cuirot).
- Leaky bucket-like buffer for agents to prevent network flooding.
- Allow Syslog client to read JSON alerts.
- Allow Mail reporter to read JSON alerts.
- Added internal option to tune Rootcheck sleep time.
- Added route-null Active Response script for Windows 2012 (by @CrazyLlama).

### Changed

- Updated SQLite library to 3.19.2.
- Updated zlib to 1.2.11.
- Updated cJSON library to 1.4.7.
- Change some manage_agents option parameters.
- Run Auth in background by default.
- Log classification as debug, info, warning, error and critical.
- Limit number of reads per cycle by Logcollector to prevent log starvation.
- Limit OpenSCAP module's event forwarding speed.
- Increased debug level of repeated Rootcheck messages.
- Send events when OpenSCAP starts and finishes scans.
- Delete PID files when a process exits not due to a signal.
- Change error messages due to SSL handshake failure to debug messages.
- Force group addition on installation for compatibility with LDAP (thanks to Gary Feltham).

### Fixed

- Fixed compiling error on systems with no OpenSSL.
- Fixed compiling warning at manage_agents.
- Fixed ossec-control enable/disable help message.
- Fixed unique aperture of random device on Unix.
- Fixed file sum comparison bug at Syscheck realtime engine. (Thanks to Arshad Khan)
- Close analysisd if alert outputs are disabled for all formats.
- Read Windows version name for versions newer than Windows 8 / Windows Server 2012.
- Fixed error in Analysisd that wrote Syscheck and Rootcheck databases of re-added agents on deleted files.
- Fixed internal option to configure the maximum labels' cache time.
- Fixed Auth password parsing on client side.
- Fix bad agent ID assignation in Authd on i686 architecture.
- Fixed Logcollector misconfiguration in Windows agents.

### Removed

- Remove unused message queue to send alerts from Authd.


## [v2.0.1] - 2017-07-19

### Changed

- Changed random data generator for a secure OS-provided generator.
- Changed Windows installer file name (depending on version).
- Linux distro detection using standard os-release file.
- Changed some URLs to documentation.
- Disable synchronization with SQLite databases for Syscheck by default.
- Minor changes at Rootcheck formatter for JSON alerts.
- Added debugging messages to Integrator logs.
- Show agent ID when possible on logs about incorrectly formatted messages.
- Use default maximum inotify event queue size.
- Show remote IP on encoding format errors when unencrypting messages.
- Remove temporary files created by Syscheck changes reports.
- Remove temporary Syscheck files for changes reporting by Windows installer when upgrading.

### Fixed

- Fixed resource leaks at rules configuration parsing.
- Fixed memory leaks at rules parser.
- Fixed memory leaks at XML decoders parser.
- Fixed TOCTOU condition when removing directories recursively.
- Fixed insecure temporary file creation for old POSIX specifications.
- Fixed missing agentless devices identification at JSON alerts.
- Fixed FIM timestamp and file name issue at SQLite database.
- Fixed cryptographic context acquirement on Windows agents.
- Fixed debug mode for Analysisd.
- Fixed bad exclusion of BTRFS filesystem by Rootcheck.
- Fixed compile errors on macOS.
- Fixed option -V for Integrator.
- Exclude symbolic links to directories when sending FIM diffs (by Stephan Joerrens).
- Fixed daemon list for service reloading at ossec-control.
- Fixed socket waiting issue on Windows agents.
- Fixed PCI_DSS definitions grouping issue at Rootcheck controls.
- Fixed segmentation fault bug when stopping on CentOS 5.
- Fixed compatibility with AIX.
- Fixed race conditions in ossec-control script.
- Fixed compiling issue on Windows.
- Fixed compatibility with Solaris.
- Fixed XML parsing error due to byte stashing issue.
- Fixed false error by Syscheck when creating diff snapshots of empty files.
- Fixed segmentation fault in Authd on i386 platform.
- Fixed agent-auth exit code for controlled server's errors.
- Fixed incorrect OVAL patch results classification.

## [v2.0] - 2017-03-14

### Added

- Wazuh modules manager.
- Wazuh module for OpenSCAP.
- Ruleset for OpenSCAP alerts.
- Kibana dashboards for OpenSCAP.
- Option at agent_control to restart all agents.
- Dynamic fields to rules and decoders.
- Dynamic fields to JSON in alerts/archives.
- CDB list lookup with dynamic fields.
- FTS for dynamic fields.
- Logcollector option to set the frequency of file checking.
- GeoIP support in Alerts (by Scott R Shinn).
- Internal option to output GeoIP data on JSON alerts.
- Matching pattern negation (by Daniel Cid).
- Syscheck and Rootcheck events on SQLite databases.
- Data migration tool to SQLite databases.
- Jenkins QA.
- 64-bit Windows registry keys support.
- Complete FIM data output to JSON and alerts.
- Username, date and inode attributes to FIM events on Unix.
- Username attribute to FIM events on Windows.
- Report changes (FIM file diffs) to Windows agent.
- File diffs to JSON output.
- Elastic mapping updated for new FIM events.
- Title and file fields extracted at Rootcheck alerts.
- Rule description formatting with dynamic field referencing.
- Multithreaded design for Authd server for fast and reliable client dispatching, with key caching and write scheduling.
- Auth registration client for Windows (by Gael Muller).
- Auth password authentication for Windows client.
- New local decoder file by default.
- Show server certificate and key paths at Authd help.
- New option for Authd to verify agent's address.
- Added support for new format at predecoder (by Brad Lhotsky).
- Agentless passlist encoding to Base64.
- New Auditd-specific log format for Logcollector.
- Option for Authd to auto-choose TLS/SSL method.
- Compile option for Authd to make it compatible with legacy OSs.
- Added new templates layout to auto-compose configuration file.
- New wodle for SQLite database syncing (agent information and fim/pm data).
- Added XML settings options to exclude some rules or decoders files.
- Option for agent_control to broadcast AR on all agents.
- Extended FIM event information forwarded by csyslogd (by Sivakumar Nellurandi).
- Report Syscheck's new file events on real time.

### Changed

- Isolated logtest directory from analysisd.
- Remoted informs Analysisd about agent ID.
- Updated Kibana dashboards.
- Syscheck FIM attributes to dynamic fields.
- Force services to exit if PID file creation fails.
- Atomic writing of client.keys through temporary files.
- Disabled remote message ID verification by default.
- Show actual IP on debug message when agents get connected.
- Enforce rules IDs to max 6 digits.
- OSSEC users and group as system (UI-hidden) users (by Dennis Golden).
- Increases Authd connection pool size.
- Use general-purpose version-flexible SSL/TLS methods for Authd registration.
- Enforce minimum 3-digit agent ID format.
- Exclude BTRFS from Rootcheck searching for hidden files inside directories (by Stephan Joerrens).
- Moved OSSEC and Wazuh decoders to one directory.
- Prevent manage_agents from doing invalid actions (such methods for manager at agent).
- Disabled capturing of security events 5145 and 5156 on Windows agent.
- Utilities to rename an agent or change the IP address (by Antonio Querubin).
- Added quiet option for Logtest (by Dan Parriott).
- Output decoder information onto JSON alerts.
- Enable mail notifications by default for server installation.
- Agent control option to restart all agents' Syscheck will also restart manager's Syscheck.
- Make ossec-control to check Authd PID.
- Enforce every rule to contain a description.
- JSON output won't contain field "agentip" if tis value is "any".
- Don't broadcast Active Response messages to disconnected agents.
- Don't print Syscheck logs if it's disabled.
- Set default Syscheck and Rootcheck frequency to 12 hours.
- Generate FIM new file alert by default.
- Added option for Integrator to set the maximum log length.
- JSON output nested objects modelling through dynamic fields.
- Disable TCP for unsupported OSs.
- Show previous log on JSON alert.
- Removed confirmation prompt when importing an agent key successfully.
- Made Syscheck not to ignore files that change more than 3 times by default.
- Enabled JSON output by default.
- Updated default syscheck configuration for Windows agents.
- Limited agent' maximum connection time for notification time.
- Improved client.keys changing detection method by remoted: use date and inode.
- Changed boot service name to Wazuh.
- Active response enabled on Windows agents by default.
- New folder structure for rules and decoders.
- More descriptive logs about syscheck real-time monitoring.
- Renamed XML tags related to rules and decoders inclusion.
- Set default maximum agents to 8000.
- Removed FTS numeric bitfield from JSON output.
- Fixed ID misassignment by manage_agents when the greatest ID exceeds 32512.
- Run Windows Registry Syscheck scan on first stage when scan_on_start enabled.
- Set all Syscheck delay stages to a multiple of internal_options.conf/syscheck.sleep value.
- Changed JSON timestamp format to ISO8601.
- Overwrite @timestamp field from Logstash with the alert timestamp.
- Moved timestamp JSON field to the beginning of the object.
- Changed random data generator for a secure OS-provided generator.

### Fixed

- Logcollector bug that inhibited alerts about file reduction.
- Memory issue on string manipulation at JSON.
- Memory bug at JSON alerts.
- Fixed some CLang warnings.
- Issue on marching OSSEC user on installing.
- Memory leaks at configuration.
- Memory leaks at Analysisd.
- Bugs and memory errors at agent management.
- Mistake with incorrect name for PID file (by Tickhon Clearscale).
- Agent-auth name at messages (it appeared to be the server).
- Avoid Monitord to log errors when the JSON alerts file doesn't exists.
- Agents numbering issue (minimum 3 digits).
- Avoid no-JSON message at agent_control when client.keys empty.
- Memory leaks at manage_agents.
- Authd error messages about connection to queue passed to warning.
- Issue with Authd password checking.
- Avoid ossec-control to use Dash.
- Fixed false error about disconnected agent when trying to send it the shared files.
- Avoid Authd to close when it reaches the maximum concurrency.
- Fixed memory bug at event diff execution.
- Fixed resource leak at file operations.
- Hide help message by useadd and groupadd on OpenBSD.
- Fixed error that made Analysisd to crash if it received a missing FIM file entry.
- Fixed compile warnings at cJSON library.
- Fixed bug that made Active Response to disable all commands if one of them was disabled (by Jason Thomas).
- Fixed segmentation fault at logtest (by Dan Parriott).
- Fixed SQL injection vulnerability at Database.
- Fixed Active Response scripts for Slack and Twitter.
- Fixed potential segmentation fault at file queue operation.
- Fixed file permissions.
- Fixed failing test for Apache 2.2 logs (by Brad Lhotsky).
- Fixed memory error at net test.
- Limit agent waiting time for retrying to connect.
- Fixed compile warnings on i386 architecture.
- Fixed Monitord crash when sending daily report email.
- Fixed script to null route an IP address on Windows Server 2012+ (by Theresa Meiksner).
- Fixed memory leak at Logtest.
- Fixed manager with TCP support on FreeBSD (by Dave Stoddard).
- Fixed Integrator launching at local-mode installation.
- Fixed issue on previous alerts counter (rules with if_matched_sid option).
- Fixed compile and installing error on Solaris.
- Fixed segmentation fault on syscheck when no configuration is defined.
- Fixed bug that prevented manage_agents from removing syscheck/rootcheck database.
- Fixed bug that made agents connected on TCP to hang if they are rejected by the manager.
- Fixed segmentation fault on remoted due to race condition on managing keystore.
- Fixed data lossing at remoted when reloading keystore.
- Fixed compile issue on MacOS.
- Fixed version reading at ruleset updater.
- Fixed detection of BSD.
- Fixed memory leak (by Byron Golden).
- Fixed misinterpretation of octal permissions given by Agentless (by Stephan Leemburg).
- Fixed mistake incorrect openssl flag at Makefile (by Stephan Leemburg).
- Silence Slack integration transmission messages (by Dan Parriott).
- Fixed OpenSUSE Systemd misconfiguration (By Stephan Joerrens).
- Fixed case issue on JSON output for Rootcheck alerts.
- Fixed potential issue on duplicated agent ID detection.
- Fixed issue when creating agent backups.
- Fixed hanging problem on Windows Auth client when negotiation issues.
- Fixed bug at ossec-remoted that mismatched agent-info files.
- Fixed resource leaks at rules configuration parsing.
- Fixed memory leaks at rules parser.
- Fixed memory leaks at XML decoders parser.
- Fixed TOCTOU condition when removing directories recursively.
- Fixed insecure temporary file creation for old POSIX specifications.
- Fixed missing agentless devices identification at JSON alerts.

### Removed

- Deleted link to LUA sources.
- Delete ZLib generated files on cleaning.
- Removed maximum lines limit from diff messages (that remain limited by length).

## [v1.1.1] - 2016-05-12

### Added

- agent_control: maximum number of agents can now be extracted using option "-m".
- maild: timeout limitation, preventing it from hang in some cases.
- Updated decoders, ruleset and rootchecks from Wazuh Ruleset v1.0.8.
- Updated changes from ossec-hids repository.

### Changed

- Avoid authd to rename agent if overplaced.
- Changed some log messages.
- Reordered directories for agent backups.
- Don't exit when client.keys is empty by default.
- Improved client.keys reloading capabilities.

### Fixed

- Fixed JSON output at rootcheck_control.
- Fixed agent compilation on OS X.
- Fixed memory issue on removing timestamps.
- Fixed segmentation fault at reported.
- Fixed segmentation fault at logcollector.

### Removed

- Removed old rootcheck options.

## [v1.1] - 2016-04-06

### Added

- Re-usage of agent ID in manage_agents and authd, with time limit.
- Added option to avoid manager from exiting when there are no keys.
- Backup of the information about an agent that's going to be deleted.
- Alerting if Authd can't add an agent because of a duplicated IP.
- Integrator with Slack and PagerDuty.
- Simplified keywords for the option "frequency".
- Added custom Reply-to e-mail header.
- Added option to syscheck to avoid showing diffs on some files.
- Created agents-timestamp file to save the agents' date of adding.

### Changed

- client.keys: No longer overwrite the name of an agent with "#-#-#-" to mark it as deleted. Instead, the name will appear with a starting "!".
- API: Distinction between duplicated and invalid name for agent.
- Stop the "ERROR: No such file or directory" for Apache.
- Changed defaults to analysisd event counter.
- Authd won't use password by default.
- Changed name of fields at JSON output from binaries.
- Upgraded rules to Wazuh Ruleset v1.07

### Fixed

- Fixed merged.mg push on Windows Agent
- Fixed Windows agent compilation issue
- Fixed glob broken implementation.
- Fixed memory corruption on the OSSEC alert decoder.
- Fixed command "useradd" on OpenBSD.
- Fixed some PostgreSQL issues.
- Allow to disable syscheck:check_perm after enable check_all.

## [v1.0.4] - 2016-02-24
​
### Added

- JSON output for manage_agents.
- Increased analysis daemon's memory size.
- Authd: Added password authorization.
- Authd: Boost speed performance at assignation of ID for agents
- Authd: New option -f *sec*. Force addding new agent (even with duplicated IP) if it was not active for the last *sec* seconds.
- manage_agents: new option -d. Force adding new agent (even with duplicated IP)
- manage_agents: Printing new agent ID on adding.

### Changed

- Authd and manage_agents won't add agents with duplicated IP.

### Fixed

- Solved duplicate IP conflicts on client.keys which prevented the new agent to connect.
- Hashing files in binary mode. Solved some problems related to integrity checksums on Windows.
- Fixed issue that made console programs not to work on Windows.

### Removed

- RESTful API no longer included in extensions/api folder. Available now at https://github.com/wazuh/wazuh-api


## [v1.0.3] - 2016-02-11

### Added

- JSON CLI outputs: ossec-control, rootcheck_control, syscheck_control, ossec-logtest and more.
- Preparing integration with RESTful API
- Upgrade version scripts
- Merge commits from ossec-hids
- Upgraded rules to Wazuh Ruleset v1.06

### Fixed

- Folders are no longer included on etc/shared
- Fixes typos on rootcheck files
- Kibana dashboards fixes

## [v1.0.2] - 2016-01-29

### Added

- Added Wazuh Ruleset updater
- Added extensions files to support ELK Stack latest versions (ES 2.x, LS 2.1, Kibana 4.3)

### Changed

- Upgraded rules to Wazuh Ruleset v1.05
- Fixed crash in reportd
- Fixed Windows EventChannel syntaxis issue
- Fixed manage_agents bulk option bug. No more "randombytes" errors.
- Windows deployment script improved

## [v1.0.1] - 2015-12-10

### Added

- Wazuh version info file
- ossec-init.conf now includes wazuh version
- Integrated with wazuh OSSEC ruleset updater
- Several new fields at JSON output (archives and alerts)
- Wazuh decoders folder

### Changed

- Decoders are now splitted in differents files.
- jsonout_out enable by default
- JSON groups improvements
- Wazuh ruleset updated to 1.0.2
- Extensions: Improved Kibana dashboards
- Extensions: Improved Windows deployment script

## [v1.0] - 2015-11-23
- Initial Wazuh version v1.0<|MERGE_RESOLUTION|>--- conflicted
+++ resolved
@@ -1,7 +1,6 @@
 # Change Log
 All notable changes to this project will be documented in this file.
 
-<<<<<<< HEAD
 ## [v3.12.0]
 
 ### Added
@@ -9,8 +8,6 @@
 - Add support for monotiring Cisco Umbrella S3 buckets. ([#3890](https://github.com/wazuh/wazuh/issues/3890))
 
 
-## [v3.11.1]
-=======
 ## [v3.11.2]
 
 ### Changed
@@ -28,7 +25,6 @@
 
 
 ## [v3.11.1] - 2020-01-03
->>>>>>> 3ccc7034
 
 ### Fixed
 

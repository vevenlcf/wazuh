# Change Log
All notable changes to this project will be documented in this file.

## [v3.0.0]

### Added

- Labels configuration for agents to show data on alerts.
- Added group property for agents to customize shared files set.
- Send shared files to multiple agents in parallel.
- New decoder plugin for logs in JSON format with dynamic fields definition.
- Brought framework from API to Wazuh project.
- Show merged files MD5 checksum by agent_control and framework.

### Changed

- Increased shared file delivery speed when using TCP.
- Increased TCP listening socket backlog.
- Changed Windows agent UI panel to show revision number instead of installation date.
- Group every decoded field (static and dynamic fields) into a data object for JSON alerts.
- Reload shared files by Remoted every 10 minutes.

### Fixed

- Fixed wrong queries to get last Syscheck and Rootcheck date.
- Prevent Logcollector keep-alives from being stored on archives.json.
- Fixed length of random message within keep-alives.

## [v2.1.0]

### Added

 - Rotate and compress log feature.
 - Labeling data for agents to be shown in alerts.
 - New 'auth' configuration template.
 - Make manage_agents capable of add and remove agents via Authd.
 - Implemented XML configuration for Authd.
 - Option -F for Authd to force insertion if it finds duplicated name.
 - Local auth client to manage agent keys.
 - Added OS name and version into global.db.

### Changed

 - Updated SQLite library to 3.19.2.
 - Updated zlib to 1.2.11.
 - Updated cJSON library to 1.4.7.
 - Change some manage_agents option parameters.
 - Run Auth in backgroud by default.

### Fixed

 - Fixed compiling error on systems with no OpenSSL.
 - Fixed compiling warning at manage_agents.
 - Fixed ossec-control enable/disable help message.
 - Fixed unique aperture of random device on Unix.
 - Fixed file sum comparison bug at Syscheck realtime engine. (Thanks to Arshad Khan)
 - Close analysisd if alert outputs are disabled for all formats.
 - Read Windows version name for versions newer than Windows 8 / Windows Server 2012.

### Removed

 - Remove unused message queue to send alerts from Authd.
<<<<<<< HEAD



## [v2.0.2]

### Changed

 - Remove temporary files created by Syscheck changes reports.


### Fixed

 - Fixed segmentation fault bug when stopping on CentOS 5.
 - Fixed compatibility with AIX.
 - Fixed race conditions in ossec-control script.
 - Fixed compiling issue on Windows.
 - Fixed compatibility with Solaris.

=======

>>>>>>> 1b17d9b7

## [v2.0.1]

### Changed

- Changed random data generator for a secure OS-provided generator.
- Changed Windows installer file name (depending on version).
- Linux distro detection using standard os-release file.
- Changed some URLs to documentation.
- Disable synchronization with SQLite databases for Syscheck by default.
- Minor changes at Rootcheck formatter for JSON alerts.
- Added debugging messages to Integrator logs.
- Show agent ID when possible on logs about incorrectly formatted messages.
- Use default maximum inotify event queue size.
- Show remote IP on encoding format errors when unencrypting messages.
- Remove temporary files created by Syscheck changes reports.

### Fixed

- Fixed resource leaks at rules configuration parsing.
- Fixed memory leaks at rules parser.
- Fixed memory leaks at XML decoders parser.
- Fixed TOCTOU condition when removing directories recursively.
- Fixed insecure temporary file creation for old POSIX specifications.
- Fixed missing agentless devices identification at JSON alerts.
- Fixed FIM timestamp and file name issue at SQLite database.
- Fixed cryptographic context acquirement on Windows agents.
- Fixed debug mode for Analysisd.
- Fixed bad exclusion of BTRFS filesystem by Rootcheck.
- Fixed compile errors on macOS.
- Fixed option -V for Integrator.
- Exclude symbolic links to directories when sending FIM diffs (by Stephan Joerrens).
- Fixed daemon list for service reloading at ossec-control.
- Fixed socket waiting issue on Windows agents.
- Fixed PCI_DSS definitions grouping issue at Rootcheck controls.
- Fixed segmentation fault bug when stopping on CentOS 5.
- Fixed compatibility with AIX.
- Fixed race conditions in ossec-control script.
- Fixed compiling issue on Windows.
- Fixed compatibility with Solaris.
- Fixed XML parsing error due to byte stashing issue.
- Fixed false error by Syscheck when creating diff snapshots of empty files.
- Fixed segmentation fault in Authd on i386 platform.
- Fixed agent-auth exit code for controlled server's errors.
- Fix incorrect OVAL patch results classification.

## [v2.0]

### Added

- Wazuh modules manager.
- Wazuh module for OpenSCAP.
- Ruleset for OpenSCAP alerts.
- Kibana dashboards for OpenSCAP.
- Option at agent_control to restart all agents.
- Dynamic fields to rules and decoders.
- Dynamic fields to JSON in alerts/archives.
- CDB list lookup with dynamic fields.
- FTS for dynamic fields.
- Logcollector option to set the frequency of file checking.
- GeoIP support in Alerts (by Scott R Shinn).
- Internal option to output GeoIP data on JSON alerts.
- Matching pattern negation (by Daniel Cid).
- Syscheck and Rootcheck events on SQLite databases.
- Data migration tool to SQLite databases.
- Jenkins QA.
- 64-bit Windows registry keys support.
- Complete FIM data output to JSON and alerts.
- Username, date and inode attributes to FIM events on Unix.
- Username attribute to FIM events on Windows.
- Report changes (FIM file diffs) to Windows agent.
- File diffs to JSON output.
- Elastic mapping updated for new FIM events.
- Title and file fields extracted at Rootcheck alerts.
- Rule description formatting with dynamic field referencing.
- Multithreaded design for Authd server for fast and reliable client dispatching, with key caching and write scheduling.
- Auth registration client for Windows (by Gael Muller).
- Auth password authentication for Windows client.
- New local decoder file by default.
- Show server certificate and key paths at Authd help.
- New option for Authd to verify agent's address.
- Added support for new format at predecoder (by Brad Lhotsky).
- Agentless passlist encoding to Base64.
- New Auditd-specific log format for Logcollector.
- Option for Authd to auto-choose TLS/SSL method.
- Compile option for Authd to make it compatible with legacy OSs.
- Added new templates layout to auto-compose configuration file.
- New wodle for SQLite database syncing (agent information and fim/pm data).
- Added XML settings options to exclude some rules or decoders files.
- Option for agent_control to broadcast AR on all agents.
- Extended FIM event information forwarded by csyslogd (by Sivakumar Nellurandi).
- Report Syscheck's new file events on real time.

### Changed

- Isolated logtest directory from analysisd.
- Remoted informs Analysisd about agent ID.
- Updated Kibana dashboards.
- Syscheck FIM attributes to dynamic fields.
- Force services to exit if PID file creation fails.
- Atomic writing of client.keys through temporary files.
- Disabled remote message ID verification by default.
- Show actual IP on debug message when agents get connected.
- Enforce rules IDs to max 6 digits.
- OSSEC users and group as system (UI-hidden) users (by Dennis Golden).
- Increases Authd connection pool size.
- Use general-purpose version-flexible SSL/TLS methods for Authd registration.
- Enforce minimum 3-digit agent ID format.
- Exclude BTRFS from Rootcheck searching for hidden files inside directories (by Stehpan Joerrens).
- Moved OSSEC and Wazuh decoders to one directory.
- Prevent manage_agents from doing invalid actions (such methods for manager at agent).
- Disabled capturing of security events 5145 and 5156 on Windows agent.
- Utilities to rename an agent or change the IP address (by Antonio Querubin).
- Added quiet option for Logtest (by Dan Parriot).
- Output decoder information onto JSON alerts.
- Enable mail notifications by default for server installation.
- Agent control option to restart all agents' Syscheck will also restart manager's Syscheck.
- Make ossec-control to check Authd PID.
- Enforce every rule to contain a description.
- JSON output won't contain field "agentip" if tis value is "any".
- Don't broadcast Active Response messages to disconnected agents.
- Don't print Syscheck logs if it's disabled.
- Set default Syscheck and Rootcheck frequency to 12 hours.
- Generate FIM new file alert by default.
- Added option for Integrator to set the maximum log length.
- JSON output nested objects modelling through dynamic fields.
- Disable TCP for unsupported OSs.
- Show previous log on JSON alert.
- Removed confirmation prompt when importing an agent key successfully.
- Made Syscheck not to ignore files that change more than 3 times by default.
- Enabled JSON output by default.
- Updated default syscheck configuration for Windows agents.
- Limited agent' maximum connection time for notification time.
- Improved client.keys changing detection method by remoted: use date and inode.
- Changed boot service name to Wazuh.
- Active response enabled on Windows agents by default.
- New folder structure for rules and decoders.
- More descriptive logs about syscheck real-time monitoring.
- Renamed XML tags related to rules and decoders inclusion.
- Set default maximum agents to 8000.
- Removed FTS numeric bitfield from JSON output.
- Fixed ID misasignation by manage_agents when the gratest ID exceeds 32512.
- Run Windows Registry Syscheck scan on first stage when scan_on_start enabled.
- Set all Syscheck delay stages to a multiple of internal_options.conf/syscheck.sleep value.
- Changed JSON timestamp format to ISO8601.
- Overwrite @timestamp field from Logstash with the alert timestamp.
- Moved timestamp JSON field to the beginning of the object.
- Changed random data generator for a secure OS-provided generator.

### Fixed

- Logcollector bug that inhibited alerts about file reduction.
- Memory issue on string manipulation at JSON.
- Memory bug at JSON alerts.
- Fixed some CLang warnings.
- Issue on marching OSSEC user on installing.
- Memory leaks at configuration.
- Memory leaks at Analysisd.
- Bugs and memory errors at agent management.
- Mistake with incorrect name for PID file (by Tickhon Clearscale).
- Agent-auth name at messages (it appeared to be the server).
- Avoid Monitord to log errors when the JSON alerts file doesn't exists.
- Agents numberig issue (minimum 3 digits).
- Avoid no-JSON message at agent_control when client.keys empty.
- Memory leaks at manage_agents.
- Authd error messages about connection to queue passed to warning.
- Issue with Authd password checking.
- Avoid ossec-control to use Dash.
- Fixed false error about disconnected agent when trying to send it the shared files.
- Avoid Authd to close when it reaches the maximum concurrency.
- Fixed memory bug at event diff execution.
- Fixed resource leak at file operations.
- Hide help message by useadd and groupadd on OpenBSD.
- Fixed error that made Analysisd to crash if it received a missing FIM file entry.
- Fixed compile warnings at cJSON library.
- Fixed bug that made Active Response to disable all commands if one of them was disabled (by Jason Thomas).
- Fixed segmentation fault at logtest (by Dan Parriot).
- Fixed SQL injection vulnerability at Database.
- Fixed Active Response scripts for Slack and Twitter.
- Fixed potential segmentation fault at file queue operation.
- Fixed file permissions.
- Fixed failing test for Apache 2.2 logs (by Brad Lhotsky).
- Fixed memory error at net test.
- Limit agent waiting time for retrying to connect.
- Fixed compile warnings on i386 architecture.
- Fixed Monitord crash when sending daily report email.
- Fixed script to null route an IP address on Windows Server 2012+ (by Theresa Meiksner).
- Fixed memory leak at Logtest.
- Fixed manager with TCP support on FreeBSD (by Dave Stoddard).
- Fixed Integrator launching at local-mode installation.
- Fixed issue on previous alerts counter (rules with if_matched_sid option).
- Fixed compile and installing error on Solaris.
- Fixed segmentation fault on syscheck when no configuration is defined.
- Fixed bug that prevented manage_agents from removing syscheck/rootcheck database.
- Fixed bug that made agents connected on TCP to hang if they are rejected by the manager.
- Fixed segmentation fault on remoted due to race condition on managing keystore.
- Fixed data lossing at remoted when reloading keystore.
- Fixed compile issue on MacOS.
- Fixed version reading at ruleset updater.
- Fixed detection of BSD.
- Fixed memory leak (by Byron Golden).
- Fixed misinterpretation of octal permissions given by Agentless (by Stephan Leemburg).
- Fixed mistake incorrect openssl flag at Makefile (by Stephan Leemburg).
- Silence Slack integration transmission messages (by Dan Parriot).
- Fixed OpenSUSE Systemd misconfiguration (By Stephan Joerrens).
- Fixed case issue on JSON output for Rootcheck alerts.
- Fixed potential issue on duplicated agent ID detection.
- Fixed issue when creating agent backups.
- Fixed hanging problem on Windows Auth client when negotiation issues.
- Fixed bug at ossec-remoted that mismatched agent-info files.
- Fixed resource leaks at rules configuration parsing.
- Fixed memory leaks at rules parser.
- Fixed memory leaks at XML decoders parser.
- Fixed TOCTOU condition when removing directories recursively.
- Fixed insecure temporary file creation for old POSIX specifications.
- Fixed missing agentless devices identification at JSON alerts.

### Removed

- Deleted link to LUA sources.
- Delete ZLib generated files on cleaning.
- Removed maximum lines limit from diff messages (that remain limited by length).

## [v1.1.1] - 2016-05-12

### Added

- agent_control: maximum number of agents can now be extracted using option "-m".
- maild: timeout limitation, preventing it from hang in some cases.
- Updated decoders, ruleset and rootchecks from Wazuh Ruleset v1.0.8.
- Updated changes from ossec-hids repository.

### Changed

- Avoid authd to rename agent if overplaced.
- Changed some log messages.
- Reordered directories for agent backups.
- Don't exit when client.keys is empty by default.
- Improved client.keys reloading capabilities.

### Fixed

- Fixed JSON output at rootcheck_control.
- Fixed agent compilation on OS X.
- Fixed memory issue on removing timestamps.
- Fixed segmentation fault at reported.
- Fixed segmentation fault at logcollector.

### Removed

- Removed old rootcheck options.

## [v1.1] - 2016-04-06

### Added

- Re-usage of agent ID in manage_agents and authd, with time limit.
- Added option to avoid manager from exiting when there are no keys.
- Backup of the information about an agent that's going to be deleted.
- Alerting if Authd can't add an agent because of a duplicated IP.
- Integrator with Slack and PagerDuty.
- Simplified keywords for the option "frequency".
- Added custom Reply-to e-mail header.
- Added option to syscheck to avoid showing diffs on some files.
- Created agents-timestamp file to save the agents' date of adding.

### Changed

- client.keys: No longer overwrite the name of an agent with "#-#-#-" to mark it as deleted. Instead, the name will appear with a starting "!".
- API: Distinction between duplicated and invalid name for agent.
- Stop the "ERROR: No such file or directory" for Apache.
- Changed defaults to analysisd event counter.
- Authd won't use password by default.
- Changed name of fields at JSON output from binaries.
- Upgraded rules to Wazuh Ruleset v1.07

### Fixed

- Fixed merged.mg push on Windows Agent
- Fixed Windows agent compilation issue
- Fixed glob broken implementation.
- Fixed memory corruption on the OSSEC alert decoder.
- Fixed command "useradd" on OpenBSD.
- Fixed some PostgreSQL issues.
- Allow to disable syscheck:check_perm after enable check_all.

## [v1.0.4] - 2016-02-24
​
### Added

- JSON output for manage_agents.
- Increased analysis daemon's memory size.
- Authd: Added password authorization.
- Authd: Boost speed performance at assignation of ID for agents
- Authd: New option -f *sec*. Force addding new agent (even with duplicated IP) if it was not active for the last *sec* seconds.
- manage_agents: new option -d. Force adding new agent (even with duplicated IP)
- manage_agents: Printing new agent ID on adding.

### Changed

- Authd and manage_agents won't add agents with duplicated IP.

### Fixed

- Solved duplicate IP conflicts on client.keys which prevented the new agent to connect.
- Hashing files in binary mode. Solved some problems related to integrity checksums on Windows.
- Fixed issue that made console programs not to work on Windows.

### Removed

- RESTful API no longer included in extensions/api folder. Available now at https://github.com/wazuh/wazuh-api


## [v1.0.3] - 2016-02-11

### Added

- JSON CLI outputs: ossec-control, rootcheck_control, syscheck_control, ossec-logtest and more.
- Preparing integration with RESTful API
- Upgrade version scripts
- Merge commits from ossec-hids
- Upgraded rules to Wazuh Ruleset v1.06

### Fixed

- Folders are no longer included on etc/shared
- Fixes typos on rootcheck files
- Kibana dashboards fixes

## [v1.0.2] - 2016-01-29

### Added

- Added Wazuh Ruleset updater
- Added extensions files to support ELK Stack latest versions (ES 2.x, LS 2.1, Kibana 4.3)

### Changed

- Upgraded rules to Wazuh Ruleset v1.05
- Fixed crash in reportd
- Fixed Windows EventChannel syntaxis issue
- Fixed manage_agents bulk option bug. No more "randombytes" errors.
- Windows deployment script improved

## [v1.0.1] - 2015-12-10

### Added

- Wazuh version info file
- ossec-init.conf now includes wazuh version
- Integrated with wazuh OSSEC ruleset updater
- Several new fields at JSON output (archives and alerts)
- Wazuh decoders folder

### Changed

- Decoders are now splitted in differents files.
- jsonout_out enable by default
- JSON groups improvements
- Wazuh ruleset updated to 1.0.2
- Extensions: Improved Kibana dashboards
- Extensions: Improved Windows deployment script

## [v1.0] - 2015-11-23
- Initial Wazuh version v1.0<|MERGE_RESOLUTION|>--- conflicted
+++ resolved
@@ -60,28 +60,7 @@
 ### Removed
 
  - Remove unused message queue to send alerts from Authd.
-<<<<<<< HEAD
-
-
-
-## [v2.0.2]
-
-### Changed
-
- - Remove temporary files created by Syscheck changes reports.
-
-
-### Fixed
-
- - Fixed segmentation fault bug when stopping on CentOS 5.
- - Fixed compatibility with AIX.
- - Fixed race conditions in ossec-control script.
- - Fixed compiling issue on Windows.
- - Fixed compatibility with Solaris.
-
-=======
-
->>>>>>> 1b17d9b7
+
 
 ## [v2.0.1]
 

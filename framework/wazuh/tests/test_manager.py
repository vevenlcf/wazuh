--- conflicted
+++ resolved
@@ -544,12 +544,7 @@
     mock_act_conf.assert_called_once_with(agent_id='000', component='component', configuration='config')
 
 
-<<<<<<< HEAD
-ossec_log_file = """2019/03/26 20:14:37 wazuh-modulesd:database[27799] wm_database.c:501 at wm_get_os_arch(): DEBUG: Detected architecture from Linux |ip-10-0-1-141.us-west-1.compute.internal |3.10.0-957.1.3.el7.x86_64 |#1 SMP Thu Nov 29 14:49:43 UTC 2018 |x86_64: x86_64
-=======
-
 ossec_log_file = '''2019/03/26 20:14:37 wazuh-modulesd:database[27799] wm_database.c:501 at wm_get_os_arch(): DEBUG: Detected architecture from Linux |ip-10-0-1-141.us-west-1.compute.internal |3.10.0-957.1.3.el7.x86_64 |#1 SMP Thu Nov 29 14:49:43 UTC 2018 |x86_64: x86_64
->>>>>>> 956482a4
 2019/02/26 20:14:37 wazuh-modulesd:database[27799] wm_database.c:695 at wm_sync_agentinfo(): DEBUG: wm_sync_agentinfo(4): 0.091 ms.
 2019/03/27 10:42:06 wazuh-modulesd:syscollector: INFO: Starting evaluation.
 2019/03/27 10:42:07 wazuh-modulesd:rootcheck: INFO: Starting evaluation.
@@ -600,4 +595,4 @@
     Tests restarting a manager
     """
     result = restart()
-    assert result['message'] == 'Restarting manager'+    assert result['message'] == 'Restarting manager'

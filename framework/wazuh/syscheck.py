--- conflicted
+++ resolved
@@ -13,12 +13,8 @@
 from datetime import datetime
 from wazuh.database import Connection
 from wazuh.wdb import WazuhDBConnection
-<<<<<<< HEAD
-from wazuh.utils import WazuhDBQuery, WazuhDBBackend
-=======
-from wazuh.utils import WazuhVersion
+from wazuh.utils import WazuhDBQuery, WazuhDBBackend, WazuhVersion
 
->>>>>>> 6ac28f27
 
 def run(agent_id=None, all_agents=False):
     """

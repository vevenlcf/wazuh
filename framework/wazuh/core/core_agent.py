# Copyright (C) 2015-2019, Wazuh Inc.
# Created by Wazuh, Inc. <info@wazuh.com>.
# This program is free software; you can redistribute it and/or modify it under the terms of GP

import errno
import fcntl
import hashlib
import ipaddress
import operator
import socket
from base64 import b64encode
from datetime import date, datetime, timedelta, timezone
from functools import reduce
from glob import glob
from json import loads
from os import chown, chmod, path, makedirs, urandom, listdir, stat, remove
from platform import platform
from shutil import copyfile, rmtree
from time import time, sleep
from typing import Dict

import requests

from wazuh import common, configuration
from wazuh.InputValidator import InputValidator
from wazuh.cluster.utils import get_manager_status
from wazuh.database import Connection
from wazuh.exception import WazuhException, WazuhError, WazuhInternalError, create_exception_dic
from wazuh.ossec_queue import OssecQueue
from wazuh.ossec_socket import OssecSocket, OssecSocketJSON
from wazuh.results import WazuhResult
from wazuh.utils import chmod_r, WazuhVersion, plain_dict_to_nested_dict, get_fields_to_nest, WazuhDBQuery, \
    WazuhDBQueryDistinct, WazuhDBQueryGroupBy, mkdir_with_mode, SQLiteBackend, WazuhDBBackend, safe_move


class WazuhDBQueryAgents(WazuhDBQuery):

    def __init__(self, offset=0, limit=common.database_limit, sort=None, search=None, select=None, count=True,
                 get_data=True, query='', filters=None, default_sort_field='id', min_select_fields=None,
                 remove_extra_fields=True):
        if filters is None:
            filters = {}
        if min_select_fields is None:
            min_select_fields = {'lastKeepAlive', 'version', 'id'}
        backend = SQLiteBackend(common.database_path_global)
        WazuhDBQuery.__init__(self, offset=offset, limit=limit, table='agent', sort=sort, search=search, select=select,
                              filters=filters, fields=Agent.fields, default_sort_field=default_sort_field,
                              default_sort_order='ASC', query=query, backend=backend,
                              min_select_fields=min_select_fields, count=count, get_data=get_data,
                              date_fields={'lastKeepAlive', 'dateAdd'}, extra_fields={'internal_key'})
        self.remove_extra_fields = remove_extra_fields

    def _filter_status(self, status_filter):
        # set the status value to lowercase in case it's a string. If not, the value will be return unmodified.
        status_filter['value'] = getattr(status_filter['value'], 'lower', lambda: status_filter['value'])()
        result = datetime.utcnow() - timedelta(seconds=common.limit_seconds)
        self.request['time_active'] = result.replace(tzinfo=timezone.utc).timestamp()
        if status_filter['operator'] == '!=':
            self.query += 'NOT '

        if status_filter['value'] == 'active':
            self.query += '(last_keepalive >= :time_active AND version IS NOT NULL) or id = 0'
        elif status_filter['value'] == 'disconnected':
            self.query += 'last_keepalive < :time_active'
        elif status_filter['value'] == "never_connected":
            self.query += 'last_keepalive IS NULL AND id != 0'
        elif status_filter['value'] == 'pending':
            self.query += 'last_keepalive IS NOT NULL AND version IS NULL'
        else:
            raise WazuhError(1729, extra_message=status_filter['value'])

    def _filter_date(self, date_filter, filter_db_name):
        WazuhDBQuery._filter_date(self, date_filter, filter_db_name)
        self.query = self.query[:-1] + ' AND id != 0'

    def _sort_query(self, field):
        if field == 'status':
            # Order by status ASC is the same that order by last_keepalive DESC.
            return '{} {}'.format('last_keepAlive', self.sort['order'])
        elif field == 'os.version':
            return "CAST(os_major AS INTEGER) {0}, CAST(os_minor AS INTEGER) {0}".format(self.sort['order'])
        else:
            return WazuhDBQuery._sort_query(self, field)

    def _add_search_to_query(self):
        # since id are stored in database as integers, id searches must be turned into integers to work as expected.
        if self.search:
            del self.fields['id']
            WazuhDBQuery._add_search_to_query(self)
            self.fields['id'] = 'id'
            self.query = self.query[:-1] + ' OR id LIKE :search_id)'
            self.request['search_id'] = int(self.search['value']) if self.search['value'].isdigit() \
                else self.search['value']

    def _format_data_into_dictionary(self):
        def format_fields(field_name, value, today, lastKeepAlive=None, version=None):
            if field_name == 'id':
                return str(value).zfill(3)
            elif field_name == 'status':
                return calculate_status(lastKeepAlive, version is None, today)
            elif field_name == 'group':
                return value.split(',')
            elif field_name in ['dateAdd', 'lastKeepAlive']:
                return datetime.utcfromtimestamp(value)
            else:
                return value

        fields_to_nest, non_nested = get_fields_to_nest(self.fields.keys(), ['os'], '.')

        today = datetime.utcnow()

        # compute 'status' field, format id with zero padding and remove non-user-requested fields.
        # Also remove, extra fields (internal key and registration IP)
        selected_fields = self.select - self.extra_fields if self.remove_extra_fields else self.select
        selected_fields |= {'id'}
        self._data = [{key: format_fields(key, value, today, item.get('lastKeepAlive'), item.get('version'))
                      for key, value in item.items() if key in selected_fields} for item in self._data]

        self._data = [plain_dict_to_nested_dict(d, fields_to_nest, non_nested, ['os'], '.') for d in self._data]

        return super()._format_data_into_dictionary()

    def _parse_legacy_filters(self):
        if 'older_than' in self.legacy_filters:
            if self.legacy_filters['older_than'] is not None:
                self.q += (';' if self.q else '') + \
                          "(lastKeepAlive>{0};status!=never_connected,dateAdd>{0};status=never_connected)".format(
                              self.legacy_filters['older_than'])
            del self.legacy_filters['older_than']
        WazuhDBQuery._parse_legacy_filters(self)

    def _process_filter(self, field_name, field_filter, q_filter):
        if field_name == 'group' and q_filter['value'] is not None:
            field_filter_1, field_filter_2, field_filter_3 = \
                field_filter + '_1', field_filter + '_2', field_filter + '_3'
            self.query += '{0} LIKE :{1} OR {0} LIKE :{2} OR {0} LIKE :{3} OR {0} = :{4}'.format(
                self.fields[field_name], field_filter_1, field_filter_2, field_filter_3, field_filter)
            self.request[field_filter_1] = '%,' + q_filter['value']
            self.request[field_filter_2] = q_filter['value'] + ',%'
            self.request[field_filter_3] = '%,{},%'.format(q_filter['value'])
            self.request[field_filter] = q_filter['value']
        else:
            WazuhDBQuery._process_filter(self, field_name, field_filter, q_filter)


class WazuhDBQueryDistinctAgents(WazuhDBQueryDistinct, WazuhDBQueryAgents):
    pass


class WazuhDBQueryGroupByAgents(WazuhDBQueryGroupBy, WazuhDBQueryAgents):
    def __init__(self, filter_fields, *args, **kwargs):
        WazuhDBQueryAgents.__init__(self, *args, **kwargs)
        WazuhDBQueryGroupBy.__init__(self, *args, table=self.table, fields=self.fields, filter_fields=filter_fields,
                                     default_sort_field=self.default_sort_field, backend=self.backend, **kwargs)
        self.remove_extra_fields = True


class WazuhDBQueryMultigroups(WazuhDBQueryAgents):
    def __init__(self, group_id, query='', *args, **kwargs):
        self.group_id = group_id
        query = 'group={}'.format(group_id) + (';'+query if query else '')
        WazuhDBQueryAgents.__init__(self, query=query, *args, **kwargs)

    def _default_query(self):
        return "SELECT {0} FROM agent a LEFT JOIN belongs b ON a.id = b.id_agent" if self.group_id != "null" \
                                                                                  else "SELECT {0} FROM agent a"

    def _default_count_query(self):
        return 'COUNT(DISTINCT a.id)'

    def _get_total_items(self):
        WazuhDBQueryAgents._get_total_items(self)
        self.query += ' GROUP BY a.id '


class Agent:
    """OSSEC Agent object.
    """
    fields = {'id': 'id', 'name': 'name', 'ip': 'coalesce(ip,register_ip)', 'status': 'status',
              'os.name': 'os_name', 'os.version': 'os_version', 'os.platform': 'os_platform',
              'version': 'version', 'manager': 'manager_host', 'dateAdd': 'date_add',
              'group': '`group`', 'mergedSum': 'merged_sum', 'configSum': 'config_sum',
              'os.codename': 'os_codename', 'os.major': 'os_major', 'os.minor': 'os_minor',
              'os.uname': 'os_uname', 'os.arch': 'os_arch', 'os.build': 'os_build',
              'node_name': 'node_name', 'lastKeepAlive': 'last_keepalive', 'internal_key': 'internal_key',
              'registerIP': 'register_ip'}

    def __init__(self, id=None, name=None, ip=None, key=None, force=-1):
        """Initialize an agent.

        :param: id: When the agent exists
        :param: name and ip: Add an agent (generate id and key automatically)
        :param: name, ip and force: Add an agent (generate id and key automatically), removing old agent with same IP if
        disconnected since <force> seconds.
        :param: name, ip, id, key: Insert an agent with an existent id and key
        :param: name, ip, id, key, force: Insert an agent with an existent id and key, removing old agent with same IP
         if disconnected since <force> seconds.
        """
        self.id = id
        self.name = name
        self.ip = ip
        self.internal_key = key
        self.os = {}
        self.version = None
        self.dateAdd = None
        self.lastKeepAlive = None
        self.status = None
        self.key = None
        self.configSum = None
        self.mergedSum = None
        self.group = None
        self.manager = None
        self.node_name = None
        self.registerIP = ip

        # if the method has only been called with an ID parameter, no new agent should be added.
        # Otherwise, a new agent must be added
        if name is not None and ip is not None:
            self._add(name=name, ip=ip, id=id, key=key, force=force)

    def __str__(self):
        return str(self.to_dict())

    def to_dict(self):
        dictionary = {'id': self.id, 'name': self.name, 'ip': self.ip, 'internal_key': self.internal_key, 'os': self.os,
                      'version': self.version, 'dateAdd': self.dateAdd, 'lastKeepAlive': self.lastKeepAlive,
                      'status': self.status, 'key': self.key, 'configSum': self.configSum, 'mergedSum': self.mergedSum,
                      'group': self.group, 'manager': self.manager, 'node_name': self.node_name}

        return dictionary

    def load_info_from_db(self, select=None):
        """Gets attributes of existing agent.
        """
        db_query = WazuhDBQueryAgents(offset=0, limit=None, sort=None, search=None, select=select,
                                      query="id={}".format(self.id), count=False, get_data=True,
                                      remove_extra_fields=False)
        try:
            data = db_query.run()['items'][0]
        except IndexError:
            raise WazuhError(1701, extra_message=str(self.id))

        list(map(lambda x: setattr(self, x[0], x[1]), data.items()))

    def get_basic_information(self, select=None):
        """Gets public attributes of existing agent.
        """
        self.load_info_from_db(select)
        fields = set(self.fields.keys()) & set(select) if select is not None \
            else set(self.fields.keys()) - {'internal_key'}
        return {field: getattr(self, field) for field in map(lambda x: x.split('.')[0], fields) if getattr(self, field)}

    def compute_key(self):
        str_key = "{0} {1} {2} {3}".format(self.id, self.name, self.registerIP, self.internal_key)
        return b64encode(str_key.encode()).decode()

    def get_key(self):
        """Gets agent key.

        :return: Agent key.
        """
        self.load_info_from_db()
        if self.id != "000":
            self.key = self.compute_key()
        else:
            raise WazuhError(1703)

        return self.key

    def restart(self):
        """Restarts the agent.

        :return: Message generated by OSSEC.
        """
        # Check if agent is active
        self.get_basic_information()
        if self.status.lower() != 'active':
<<<<<<< HEAD
            raise WazuhError(1707, extra_message=f'Status: {self.status}')
=======
            raise WazuhError(1707, extra_message='{0}'.format(self.status))
>>>>>>> 3bccfd7a

        # Check if agent has active-response enabled
        agent_conf = self.getconfig('com', 'active-response')
        if agent_conf['active-response']['disabled'] == 'yes':
            raise WazuhError(1750)

        return send_restart_command(self.id)

    @staticmethod
    def use_only_authd():
        """Function to know the value of the option "use_only_authd" in API configuration
        """
        try:
            with open(common.api_config_path) as f:
                data = f.readlines()

            use_only_authd = list(filter(lambda x: x.strip().startswith('config.use_only_authd'), data))

            return loads(use_only_authd[0][:-2].strip().split(' = ')[1]) if use_only_authd != [] else False
        except IOError:
            return False

    def remove(self, backup=False, purge=False):
        """Deletes the agent.

        :param backup: Create backup before removing the agent.
        :param purge: Delete definitely from key store.
        :return: Message.
        """

        manager_status = get_manager_status()
        is_authd_running = 'ossec-authd' in manager_status and manager_status['ossec-authd'] == 'running'

        if self.use_only_authd():
            if not is_authd_running:
                raise WazuhInternalError(1726)

        if not is_authd_running:
            data = self._remove_manual(backup, purge)
        else:
            data = self._remove_authd(purge)

        return data

    def _remove_authd(self, purge=False):
        """Deletes the agent.

        :param purge: Delete definitely from key store.
        :return: Message.
        """
        msg = {"function": "remove", "arguments": {"id": str(self.id).zfill(3), "purge": purge}}

        authd_socket = OssecSocketJSON(common.AUTHD_SOCKET)
        authd_socket.send(msg)
        data = authd_socket.receive()
        authd_socket.close()

        return data

    def _remove_manual(self, backup=False, purge=False):
        """Deletes the agent.

        :param backup: Create backup before removing the agent.
        :param purge: Delete definitely from key store.
        :return: Message.
        """
        # Check if agent exists
        self.load_info_from_db()

        f_keys_temp = '{0}.tmp'.format(common.client_keys)

        try:
            agent_found = False
            with open(common.client_keys) as client_keys, open(f_keys_temp, 'w') as client_keys_tmp:
                try:
                    for line in client_keys.readlines():
                        id, name, ip, key = line.strip().split(' ')  # 0 -> id, 1 -> name, 2 -> ip, 3 -> key
                        if self.id == id and name[0] not in '#!':
                            if not purge:
                                client_keys_tmp.write('{0} !{1} {2} {3}\n'.format(id, name, ip, key))

                            agent_found = True
                        else:
                            client_keys_tmp.write(line)
                except Exception as e:
                    remove(f_keys_temp)
                    raise e

            if not agent_found:
                remove(f_keys_temp)
                raise WazuhError(1701, extra_message=str(self.id))
            else:
                f_keys_st = stat(common.client_keys)
                chown(f_keys_temp, common.ossec_uid(), common.ossec_gid())
                chmod(f_keys_temp, f_keys_st.st_mode)
        except Exception as e:
            raise WazuhInternalError(1746, extra_message=str(e))

        # Tell wazuhbd to delete agent database
        wdb_conn = WazuhDBBackend(self.id).connect_to_db()
        wdb_conn.delete_agents_db([self.id])

        try:
            # remove agent from groups
            db_global = glob(common.database_path_global)
            if not db_global:
                raise WazuhError(1600)

            conn = Connection(db_global[0])
            conn.execute('DELETE FROM belongs WHERE id_agent = :id_agent', {'id_agent': int(self.id)})
            conn.commit()
        except Exception as e:
            raise WazuhInternalError(1747, extra_message=str(e))

        try:
            # Remove rid file
            rids_file = path.join(common.ossec_path, 'queue/rids', self.id)
            if path.exists(rids_file):
                remove(rids_file)

            if backup:
                # Create backup directory
                # /var/ossec/backup/agents/yyyy/Mon/dd/id-name-ip[tag]
                date_part = date.today().strftime('%Y/%b/%d')
                main_agent_backup_dir = path.join(common.backup_path,
                                                  f'agents/{date_part}/{self.id}-{self.name}-{self.registerIP}')
                agent_backup_dir = main_agent_backup_dir

                not_agent_dir = True
                i = 0
                while not_agent_dir:
                    if path.exists(agent_backup_dir):
                        i += 1
                        agent_backup_dir = '{0}-{1}'.format(main_agent_backup_dir, str(i).zfill(3))
                    else:
                        makedirs(agent_backup_dir)
                        chmod_r(agent_backup_dir, 0o750)
                        not_agent_dir = False
            else:
                agent_backup_dir = ''

            # Move agent file
            agent_files = [
                ('{0}/queue/agent-info/{1}-{2}'.format(common.ossec_path, self.name, self.registerIP),
                 '{0}/agent-info'.format(agent_backup_dir)),
                ('{0}/queue/rootcheck/({1}) {2}->rootcheck'.format(common.ossec_path, self.name, self.registerIP),
                 '{0}/rootcheck'.format(agent_backup_dir)),
                ('{0}/queue/agent-groups/{1}'.format(common.ossec_path, self.id),
                 '{0}/agent-group'.format(agent_backup_dir)),
                ('{}/var/db/agents/{}-{}.db'.format(common.ossec_path, self.name, self.id),
                 '{}/var_db'.format(agent_backup_dir)),
                ('{}/queue/diff/{}'.format(common.ossec_path, self.name), '{}/diff'.format(agent_backup_dir))
            ]

            for agent_file, backup_file in agent_files:
                if path.exists(agent_file):
                    if not backup:
                        if path.isdir(agent_file):
                            rmtree(agent_file)
                        else:
                            remove(agent_file)
                    elif not path.exists(backup_file):
                        safe_move(agent_file, backup_file, permissions=0o660)

            # Overwrite client.keys
            safe_move(f_keys_temp, common.client_keys, permissions=0o640)
        except Exception as e:
            raise WazuhInternalError(1748, extra_message=str(e))

        return 'Agent deleted successfully.'

    def _add(self, name, ip, id=None, key=None, force=-1):
        """Adds an agent to OSSEC.
        2 uses:
            - name and ip [force]: Add an agent like manage_agents (generate id and key).
            - name, ip, id, key [force]: Insert an agent with an existing id and key.

        :param name: name of the new agent.
        :param ip: IP of the new agent. It can be an IP, IP/NET or ANY.
        :param id: ID of the new agent.
        :param key: Key of the new agent.
        :param force: Remove old agents with same IP if disconnected since <force> seconds
        :return: Agent ID.
        """
        ip = ip.lower()
        if ip != 'any':
            if ip.find('/') > 0:
                try:
                    ipaddress.ip_network(ip)
                except Exception:
                    WazuhError(1706, extra_message=ip)
            else:
                try:
                    ipaddress.ip_address(ip)
                except Exception:
                    raise WazuhError(1706, extra_message=ip)

        manager_status = get_manager_status()
        is_authd_running = 'ossec-authd' in manager_status and manager_status['ossec-authd'] == 'running'

        if self.use_only_authd():
            if not is_authd_running:
                raise WazuhInternalError(1726)

        if not is_authd_running:
            data = self._add_manual(name, ip, id, key, force)
        else:
            data = self._add_authd(name, ip, id, key, force)

        return data

    def _add_authd(self, name, ip, id=None, key=None, force=-1):
        """Adds an agent to OSSEC using authd.
        2 uses:
            - name and ip [force]: Add an agent like manage_agents (generate id and key).
            - name, ip, id, key [force]: Insert an agent with an existing id and key.

        :param name: name of the new agent.
        :param ip: IP of the new agent. It can be an IP, IP/NET or ANY.
        :param id: ID of the new agent.
        :param key: Key of the new agent.
        :param force: Remove old agents with same IP if disconnected since <force> seconds
        :return: Agent ID.
        """
        # Check arguments
        if id:
            id = id.zfill(3)

        if key and len(key) < 64:
            raise WazuhError(1709)

        force = force if type(force) == int else int(force)

        # Checks if the values are added
        lock_file = open("{}/var/run/.api_lock".format(common.ossec_path), 'a+')
        fcntl.lockf(lock_file, fcntl.LOCK_EX)
        with open(common.client_keys) as f_k:
            try:
                for line in f_k.readlines():
                    if not line.strip():  # ignore empty lines
                        continue
                    if line[0] in '# ':  # starts with # or ' '
                        continue

                    line_data = line.strip().split(' ')  # 0 -> id, 1 -> name, 2 -> ip, 3 -> key

                    if id and id == line_data[0]:
                        raise WazuhError(1708, extra_message=id)
                    if name == line_data[1]:
                        if force < 0:
                            raise WazuhError(1705, extra_message=name)
                    if ip != 'any' and ip == line_data[2]:
                        if force < 0:
                            raise WazuhError(1706, extra_message=ip)
            except WazuhError as e:
                raise e

        msg = ""
        if name and ip:
            if id and key:
                msg = {"function": "add", "arguments": {"name": name, "ip": ip, "id": id, "key": key, "force": force}}
            else:
                msg = {"function": "add", "arguments": {"name": name, "ip": ip, "force": force}}

        authd_socket = OssecSocketJSON(common.AUTHD_SOCKET)
        authd_socket.send(msg)
        data = authd_socket.receive()
        authd_socket.close()

        self.id = data['id']
        self.internal_key = data['key']
        self.key = self.compute_key()

    def _add_manual(self, name, ip, id=None, key=None, force=-1):
        """Adds an agent to OSSEC manually.
        2 uses:
            - name and ip [force]: Add an agent like manage_agents (generate id and key).
            - name, ip, id, key [force]: Insert an agent with an existing id and key.

        :param name: name of the new agent.
        :param ip: IP of the new agent. It can be an IP, IP/NET or ANY.
        :param id: ID of the new agent.
        :param key: Key of the new agent.
        :param force: Remove old agents with same IP if disconnected since <force> seconds
        :return: Agent ID.
        """
        # Check arguments
        if id:
            id = id.zfill(3)

        if key and len(key) < 64:
            raise WazuhError(1709)

        force = force if type(force) == int else int(force)

        # Check manager name
        db_global = glob(common.database_path_global)
        if not db_global:
            raise WazuhInternalError(1600)

        conn = Connection(db_global[0])
        conn.execute("SELECT name FROM agent WHERE (id = 0)")
        manager_name = str(conn.fetch())

        if name == manager_name:
            raise WazuhError(1705, extra_message=name)

        # Check if ip, name or id exist in client.keys
        last_id = 0
        lock_file = open("{}/var/run/.api_lock".format(common.ossec_path), 'a+')
        fcntl.lockf(lock_file, fcntl.LOCK_EX)
        with open(common.client_keys) as f_k:
            try:
                for line in f_k.readlines():
                    if not line.strip():  # ignore empty lines
                        continue

                    if line[0] in '# ':  # starts with # or ' '
                        continue

                    line_data = line.strip().split(' ')  # 0 -> id, 1 -> name, 2 -> ip, 3 -> key

                    line_id = int(line_data[0])
                    if last_id < line_id:
                        last_id = line_id

                    if line_data[1][0] in '#!':  # name starts with # or !
                        continue

                    check_remove = 0
                    if id and id == line_data[0]:
                        raise WazuhError(1708, extra_message=id)
                    if name == line_data[1]:
                        if force < 0:
                            raise WazuhError(1705, extra_message=name)
                        else:
                            check_remove = 1
                    if ip != 'any' and ip == line_data[2]:
                        if force < 0:
                            raise WazuhError(1706, extra_message=ip)
                        else:
                            check_remove = 2

                    if check_remove:
                        if force == 0 or Agent.check_if_delete_agent(line_data[0], force):
                            Agent(line_data[0]).remove(backup=True)
                        else:
                            if check_remove == 1:
                                raise WazuhError(1705, extra_message=name)
                            else:
                                raise WazuhError(1706, extra_message=ip)

                if not id:
                    agent_id = str(last_id + 1).zfill(3)
                else:
                    agent_id = id

                if not key:
                    # Generate key
                    epoch_time = int(time())
                    str1 = "{0}{1}{2}".format(epoch_time, name, platform())
                    str2 = "{0}{1}".format(ip, agent_id)
                    hash1 = hashlib.md5(str1.encode())
                    hash1.update(urandom(64))
                    hash2 = hashlib.md5(str2.encode())
                    hash1.update(urandom(64))
                    agent_key = hash1.hexdigest() + hash2.hexdigest()
                else:
                    agent_key = key

                # Tmp file
                f_keys_temp = '{0}.tmp'.format(common.client_keys)
                open(f_keys_temp, 'a').close()

                f_keys_st = stat(common.client_keys)
                chown(f_keys_temp, common.ossec_uid(), common.ossec_gid())
                chmod(f_keys_temp, f_keys_st.st_mode)

                copyfile(common.client_keys, f_keys_temp)

                # Write key
                with open(f_keys_temp, 'a') as f_kt:
                    f_kt.write('{0} {1} {2} {3}\n'.format(agent_id, name, ip, agent_key))

                # Overwrite client.keys
                safe_move(f_keys_temp, common.client_keys, permissions=f_keys_st.st_mode)
            except WazuhException as ex:
                fcntl.lockf(lock_file, fcntl.LOCK_UN)
                lock_file.close()
                raise ex
            except Exception as e:
                fcntl.lockf(lock_file, fcntl.LOCK_UN)
                lock_file.close()
                raise WazuhError(1725, extra_message=str(e))

            fcntl.lockf(lock_file, fcntl.LOCK_UN)
            lock_file.close()

        self.id = agent_id
        self.internal_key = agent_key
        self.key = self.compute_key()

    @staticmethod
    def delete_single_group(group_id):
        """Delete a group

        :param group_id: Group ID.
        :return: Confirmation message.
        """
        if group_id.lower() == "default":
            raise WazuhError(1712)

        # Delete group directory (move it to a backup)
        group_path = path.join(common.shared_path, group_id)
        group_backup = path.join(common.backup_path, 'groups', "{0}_{1}".format(group_id, int(time())))
        if path.exists(group_path):
            safe_move(group_path, group_backup, permissions=0o660)

        msg = "Group '{0}' deleted.".format(group_id)

        return {'message': msg}

    def get_agent_attr(self, attr):
        """Returns a string with an agent's os name
        """
        db_global = glob(common.database_path_global)
        if not db_global:
            raise WazuhInternalError(1600)

        conn = Connection(db_global[0])
        query = "SELECT :attr FROM agent WHERE id = :id"
        request = {'attr': attr, 'id': self.id}
        conn.execute(query, request)
        query_value = str(conn.fetch())

        return query_value

    @staticmethod
    def get_agents_overview(offset=0, limit=common.database_limit, sort=None, search=None, select=None,
                            filters=None, q=""):
        """Gets a list of available agents with basic attributes.

        :param offset: First item to return.
        :param limit: Maximum number of items to return.
        :param sort: Sorts the items. Format: {"fields":["field1","field2"],"order":"asc|desc"}.
        :param select: Select fields to return. Format: {"fields":["field1","field2"]}.
        :param search: Looks for items with the specified string. Format: {"fields": ["field1","field2"]}
        :param filters: Defines required field filters.
        Format: {"field1":"value1", "field2":["value2","value3"]}
        :param q: Defines query to filter in DB.
        :return: Dictionary: {'items': array of items, 'totalItems': Number of items (without applying the limit)}
        """
        db_query = WazuhDBQueryAgents(offset=offset, limit=limit, sort=sort, search=search, select=select,
                                      filters=filters, query=q)
        data = db_query.run()

        return data

    @staticmethod
    def add_group_to_agent(group_id, agent_id, force=False, replace=False, replace_list=None):
        """Adds an existing group to an agent

        :param group_id: name of the group.
        :param agent_id: ID of the agent.
        :param force: Do not check if agent exists
        :param replace: Whether to append new group to current agent's group or replace it.
        :param replace_list: List of Group names that can be replaced
        :return: Agent ID.
        """
        if not force:
            # Check if agent exists, it is not 000 and the group exists
            Agent(agent_id).get_basic_information()

            if agent_id == "000":
                raise WazuhError(1703)

            if not Agent.group_exists(group_id):
                raise WazuhError(1710)

        # Get agent's group
        group_path = path.join(common.groups_path, agent_id)
        try:
            with open(group_path) as f:
                multigroup_name = f.read().replace('\n', '')
        except Exception as e:
            # Check if agent is never_connected.
            failed = Agent(agent_id)
            failed.load_info_from_db()
            if failed.status == 'never_connected':
                raise WazuhError(1753)
            raise WazuhInternalError(1005, extra_message=str(e))
        agent_groups = set(multigroup_name.split(','))

        if replace:
            if agent_groups.issubset(set(replace_list)):
                multigroup_name = group_id
            else:
                raise WazuhError(1752)
        else:
            # Check if the group already belongs to the agent
            if group_id in multigroup_name.split(','):
                raise WazuhError(1751)

            multigroup_name = (multigroup_name + ',' if multigroup_name else '') + group_id

        # Check multigroup limit
        if Agent.check_multigroup_limit(agent_id):
            raise WazuhError(1737)

        # Update group file
        Agent.set_agent_group_file(agent_id, multigroup_name)

        return f"Agent {agent_id} assigned to {group_id}"

    @staticmethod
    def check_if_delete_agent(id, seconds):
        """Check if we should remove an agent: if time from last connection is greater thant <seconds>.

        :param id: id of the new agent.
        :param seconds: Number of seconds.
        :return: True if time from last connection is greater thant <seconds>.
        """
        remove_agent = False
        agent_info = Agent(id=id).get_basic_information()

        if 'lastKeepAlive' in agent_info:
            if agent_info['lastKeepAlive'] == 0:
                remove_agent = True
            else:
                last_date = datetime.strptime(agent_info['lastKeepAlive'], '%Y-%m-%d %H:%M:%S')
                difference = (datetime.utcnow() - last_date).total_seconds()
                if difference >= seconds:
                    remove_agent = True

        return remove_agent

    @staticmethod
    def get_all_groups_sql(offset=0, limit=common.database_limit, sort=None, search=None):
        """Gets the existing groups.

        :param offset: First item to return.
        :param limit: Maximum number of items to return.
        :param sort: Sorts the items. Format: {"fields":["field1","field2"],"order":"asc|desc"}.
        :param search: Looks for items with the specified string.
        :return: Dictionary: {'items': array of items, 'totalItems': Number of items (without applying the limit)}
        """
        db_query = WazuhDBQueryDistinct(offset=offset, limit=limit, sort=sort, search=search, select=['name'],
                                        fields={'name': '`group`'}, count=True, get_data=True, table='agent',
                                        db_path=common.database_path_global, default_sort_field='`group`')
        db_query.run()

        return {'totalItems': db_query.total_items, 'items': [tuple[0] for tuple in db_query.conn]}

    @staticmethod
    def group_exists_sql(group_id):
        """Checks if the group exists

        :param group_id: Group ID.
        :return: True if group exists, False otherwise
        """
        # Input Validation of group_id
        if not InputValidator().group(group_id):
            raise WazuhError(1722)

        db_query = WazuhDBQueryAgents(offset=0, limit=None, sort=None, search=None, select=['group'],
                                      query="group=" + group_id, count=True, get_data=False)
        db_query.run()

        return bool(db_query.total_items)

    @staticmethod
    def group_exists(group_id):
        """Checks if the group exists

        :param group_id: Group ID.
        :return: True if group exists, False otherwise
        """
        # Input Validation of group_id
        if not InputValidator().group(group_id):
            raise WazuhError(1722)

        if path.exists(path.join(common.shared_path, group_id)):
            return True
        else:
            return False

    @staticmethod
    def multi_group_exists(group_id):
        """Checks if the group exists

        :param group_id: Group ID.
        :return: String of groups if group exists, an empty list otherwise
        """
        all_multigroups = []
        for file in listdir(common.groups_path):
            filepath = path.join(common.groups_path, file)
            f = open(filepath, 'r')
            all_multigroups.append(f.read())
            f.close()
        if group_id in all_multigroups:
            return all_multigroups
        else:
            return []

    @staticmethod
    def get_agent_group(group_id, offset=0, limit=common.database_limit, sort=None, search=None, select=None,
                        filters=None, q=""):
        """Gets the agents in a group

        :param group_id: Group ID.
        :param offset: First item to return.
        :param limit: Maximum number of items to return.
        :param sort: Sorts the items. Format: {"fields":["field1","field2"],"order":"asc|desc"}.
        :param search: Looks for items with the specified string.
        :param select: Select fields to return. Format: {"fields":["field1","field2"]}.
        :param filters: Defines required field filters.
        Format: {"field1":"value1", "field2":["value2","value3"]}
        :param q: Defines query to filter in DB.
        :return: Dictionary: {'items': array of items, 'totalItems': Number of items (without applying the limit)}
        """
        check_group_exists(group_id)

        db_query = WazuhDBQueryMultigroups(group_id=group_id, offset=offset, limit=limit, sort=sort, search=search,
                                           select=select, filters=filters, count=True, get_data=True, query=q)
        data = db_query.run()

        return data

    @staticmethod
    def get_agents_without_group(offset=0, limit=common.database_limit, sort=None, search=None, select=None, q="",
                                 filters=None):
        """Gets the agents without a group

        :param offset: First item to return.
        :param limit: Maximum number of items to return.
        :param sort: Sorts the items. Format: {"fields":["field1","field2"],"order":"asc|desc"}.
        :param search: Looks for items with the specified string.
        :param select: Select fields to return. Format: {"fields":["field1","field2"]}.
        :param filters: Values to filter by on database (legacy format).
        :param q: Defines query to filter in DB.
        :return: Dictionary: {'items': array of items, 'totalItems': Number of items (without applying the limit)}
        """

        return Agent.get_agent_group(group_id="null", offset=offset, limit=limit, sort=sort, search=search,
                                     select=select, q='id!=0' + (';' + q if q else ''), filters=filters)

    @staticmethod
    def create_multi_group(group_id):
        """Creates a multi group.

        :param group_id: Group ID.
        :return: Confirmation message.
        """
        if ',' not in group_id:
            # if there's not , in the group_id, then it isn't a multigroup and therefore the function does nothing
            return

        # Create group in /var/multigroups
        msg = None
        try:
            folder = hashlib.sha256(group_id.encode()).hexdigest()[:8]
            multi_group_path = path.join(common.multi_groups_path, folder)
            mkdir_with_mode(multi_group_path)
            chown(multi_group_path, common.ossec_uid(), common.ossec_gid())
            chmod(multi_group_path, 0o770)
            msg = "Group '{0}' created.".format(group_id)
            return msg
        except OSError as e:
            if e.errno != errno.EEXIST:
                raise WazuhInternalError(1005, extra_message=str(e))
        return msg

    @staticmethod
    def set_group(agent_id, group_id, force=False, replace=False):
        """Set a group to an agent.

        :param agent_id: Agent ID.
        :param group_id: Group ID.
        :param force: No check if agent exists
        :param replace: Replace agent group instead of appending.
        :return: Confirmation message.
        """
        if replace:
            return Agent.replace_group(agent_id=agent_id, group_id=group_id, force=force)
        else:
            return Agent.add_group_to_agent(agent_id=agent_id, group_id=group_id, force=force)

    @staticmethod
    def get_agents_group_file(agent_id):
        group_path = path.join(common.groups_path, agent_id)
        if path.exists(group_path):
            with open(group_path) as f:
                group_name = f.read().strip()
            return group_name
        else:
            return ''

    @staticmethod
    def set_agent_group_file(agent_id, group_id):
        try:
            agent_group_path = path.join(common.groups_path, agent_id)
            new_file = not path.exists(agent_group_path)

            with open(agent_group_path, 'w') as f_group:
                f_group.write(group_id)

            if new_file:
                chown(agent_group_path, common.ossec_uid(), common.ossec_gid())
                chmod(agent_group_path, 0o660)
        except Exception as e:
            raise WazuhInternalError(1005, extra_message=str(e))

    @staticmethod
    def replace_group(agent_id, group_id, force=False):
        """Replaces a group to an agent.

        :param agent_id: Agent ID.
        :param group_id: Group ID.
        :param force: No check if agent exists
        :return: Confirmation message.
        """
        # Input Validation of group_id
        if not InputValidator().group(group_id):
            raise WazuhError(1722)

        agent_id = agent_id.zfill(3)
        if agent_id == "000":
            raise WazuhError(1703)

        # Check if agent exists
        if not force:
            Agent(agent_id).get_basic_information()

        # Assign group in /queue/agent-groups
        Agent.set_agent_group_file(agent_id, group_id)

        # Create group in /etc/shared
        if not Agent.group_exists(group_id):
            Agent.create_group(group_id)

        return "Group '{0}' set to agent '{1}'.".format(group_id, agent_id)

    @staticmethod
    def set_multi_group(agent_id, group_id, force=False):
        """Set a multi group to an agent.

        :param agent_id: Agent ID.
        :param group_id: Group ID.
        :param force: No check if agent exists
        :return: Confirmation message.
        """
        # Input Validation of all groups_id
        if not reduce(operator.iand, map(InputValidator().group, group_id.split(','))):
            raise WazuhError(1722, extra_message=group_id)

        agent_id = agent_id.zfill(3)
        if agent_id == "000":
            raise WazuhError(1703)

        # Check if agent exists
        if not force:
            Agent(agent_id).get_basic_information()

        # Assign group in /queue/agent-groups
        Agent.set_agent_group_file(agent_id, group_id)

        return "Group '{0}' set to agent '{1}'.".format(group_id, agent_id)

    @staticmethod
    def check_multigroup_limit(agent_id):
        """An agent can belong to <common.max_groups_per_multigroup> groups as maximum. This function checks
        that limit is not yet reached.

        :param agent_id: Agent ID to check
        :return: True if the limit is reached, False otherwise
        """
        group_read = Agent.get_agents_group_file(agent_id)
        if group_read:
            return len(group_read.split(',')) >= common.max_groups_per_multigroup
        else:
            # In case that the agent is not connected and has no assigned group, the file is not created.
            # So, the limit is not reached.
            return False

    @staticmethod
    def unset_single_group_agent(agent_id, group_id, force=False):
        """Unset the agent group. If agent has multigroups, it will preserve all previous groups except the last one.

        :param agent_id: Agent ID.
        :param group_id: Group ID.
        :param force: Do not check if agent or group exists
        :return: Confirmation message.
        """
        if not force:
            # Check if agent exists, it is not 000 and the group exists
            Agent(agent_id).get_basic_information()

            if agent_id == "000":
                raise WazuhError(1703)

            if not Agent.group_exists(group_id):
                raise WazuhError(1710)

        # Get agent's group
        group_name = Agent.get_agents_group_file(agent_id)
        group_list = group_name.split(',')
        # Check agent belongs to group group_id
        if group_id not in group_list:
            raise WazuhError(1734)
        elif group_id == 'default' and len(group_list) == 1:
            raise WazuhError(1745)
        # Remove group from group_list
        group_list.remove(group_id)
        set_default = False
        if len(group_list) > 1:
            multigroup_name = ','.join(group_list)
        elif not group_list:
            set_default = True
            multigroup_name = 'default'
        else:
            multigroup_name = group_list[0]
        # Update group file
        Agent.set_agent_group_file(agent_id, multigroup_name)

        return f"Agent '{agent_id}' removed from '{group_id}'. " + ("Agent reassigned to group default."
                                                                    if set_default else "")

    @staticmethod
    def get_number_of_agents_in_multigroup(multigroup_name):
        """Returns the number of agents belonging to a multigroup

        :param multigroup_name: name of the multigroup
        :return:
        """
        # Connect DB
        db_global = glob(common.database_path_global)
        if not db_global:
            raise WazuhInternalError(1600)

        conn = Connection(db_global[0])
        conn.execute('select count(*) from agent where `group` = :group_name', {'group_name': multigroup_name})
        return int(conn.fetch())

    @staticmethod
    def _get_protocol(wpk_repo, use_http=False):
        protocol = ""
        if "http://" not in wpk_repo and "https://" not in wpk_repo:
            protocol = "https://" if not use_http else "http://"

        return protocol

    def _get_versions(self, wpk_repo=common.wpk_repo_url, version=None, use_http=False):
        """Generates a list of available versions for its distribution and version.
        """
        invalid_platforms = ["darwin", "solaris", "aix", "hpux", "bsd"]
        not_valid_versions = [("sles", 11), ("rhel", 5), ("centos", 5)]

        if self.os['platform'] in invalid_platforms or \
                (self.os['platform'], int(self.os['major'])) in not_valid_versions:
            error = "The WPK for this platform is not available."
            raise WazuhInternalError(1713, extra_message=str(error))

        protocol = self._get_protocol(wpk_repo, use_http)
        if (version is None or WazuhVersion(version) >= WazuhVersion("v3.4.0")) and self.os['platform'] != "windows":
            versions_url = protocol + wpk_repo + "linux/" + self.os['arch'] + "/versions"
        else:
            if self.os['platform'] == "windows":
                versions_url = protocol + wpk_repo + "windows/versions"
            elif self.os['platform'] == "ubuntu":
                versions_url = protocol + wpk_repo + self.os['platform'] + "/" + self.os['major'] + "." + \
                               self.os['minor'] + "/" + self.os['arch'] + "/versions"
            else:
                versions_url = protocol + wpk_repo + self.os['platform'] + "/" + self.os['major'] + "/" + \
                               self.os['arch'] + "/versions"

        try:
            result = requests.get(versions_url)
        except requests.exceptions.RequestException:
            error = "Selected version repository ({}) isn't reachable".format(versions_url)
            raise WazuhInternalError(1713, extra_message=error)

        if result.ok:
            versions = [version.split() for version in result.text.split('\n')]
            versions = list(filter(lambda x: len(x) > 0, versions))
        else:
            error = "Can't access to the versions file in {}".format(versions_url)
            raise WazuhInternalError(1713, extra_message=str(error))

        return versions

    def _get_wpk_file(self, wpk_repo=common.wpk_repo_url, debug=False, version=None, force=False, use_http=False):
        """Searchs latest Wazuh WPK file for its distribution and version.
        Downloads the WPK if it is not in the upgrade folder.
        """
        # Get manager version
        manager_ = Agent(id=0)
        manager_.load_info_from_db()
        manager_ver = WazuhVersion(manager_.version)
        if debug:
            print("Manager version: {0}".format(manager_ver))

        agent_new_ver = None
        agent_new_shasum = None
        versions = self._get_versions(wpk_repo=wpk_repo, version=version, use_http=use_http)
        if not version:
            for v in versions:
                if WazuhVersion(v[0]) == manager_ver:
                    agent_new_ver = v[0]
                    agent_new_shasum = v[1]
        else:
            for v in versions:
                if WazuhVersion(v[0]) == WazuhVersion(version):
                    agent_new_ver = v[0]
                    agent_new_shasum = v[1]
        if not agent_new_ver:
            raise WazuhInternalError(1718, extra_message=version)

        # Comparing versions
        agent_ver = self.version

        if manager_ver < WazuhVersion(agent_new_ver) and not force:
            raise WazuhError(1717, extra_message="Manager: {0} / Agent: {1} -> {2}".format(manager_ver, agent_ver, agent_new_ver))

        if WazuhVersion(agent_ver) >= WazuhVersion(agent_new_ver) and not force:
            raise WazuhError(1749, extra_message="Agent: {0} -> {1}".format(agent_ver, agent_new_ver))

        if debug:
            print("Agent version: {0}".format(agent_ver))
            print("Agent new version: {0}".format(agent_new_ver))

        protocol = self._get_protocol(wpk_repo, use_http)
        # Generating file name
        if self.os['platform'] == "windows":
            wpk_file = "wazuh_agent_{0}_{1}.wpk".format(agent_new_ver, self.os['platform'])
            wpk_url = protocol + wpk_repo + "windows/" + wpk_file

        else:
            if version is None or WazuhVersion(version) >= WazuhVersion("v3.4.0"):
                wpk_file = "wazuh_agent_{0}_linux_{1}.wpk".format(agent_new_ver, self.os['arch'])
                wpk_url = protocol + wpk_repo + "linux/" + self.os['arch'] + "/" + wpk_file

            else:
                if self.os['platform'] == "ubuntu":
                    wpk_file = "wazuh_agent_{0}_{1}_{2}.{3}_{4}.wpk".format(agent_new_ver,
                                                                            self.os['platform'], self.os['major'],
                                                                            self.os['minor'], self.os['arch'])
                    wpk_url = protocol + wpk_repo + self.os['platform'] + "/" + self.os['major'] + "." + \
                              self.os['minor'] + "/" + self.os['arch'] + "/" + wpk_file
                else:
                    wpk_file = "wazuh_agent_{0}_{1}_{2}_{3}.wpk".format(agent_new_ver, self.os['platform'],
                                                                        self.os['major'], self.os['arch'])
                    wpk_url = protocol + wpk_repo + self.os['platform'] + "/" + self.os['major'] + "/" + \
                              self.os['arch'] + "/" + wpk_file

        wpk_file_path = path.join(common.ossec_path, 'var', 'upgrade', wpk_file)

        # If WPK is already downloaded
        if path.isfile(wpk_file_path):
            # Get SHA1 file sum
            sha1hash = hashlib.sha1(open(wpk_file_path, 'rb').read()).hexdigest()
            # Comparing SHA1 hash
            if not sha1hash == agent_new_shasum:
                if debug:
                    print("Downloaded file SHA1 does not match "
                          "(downloaded: {0} / repository: {1})".format(sha1hash, agent_new_shasum))
            else:
                if debug:
                    print("WPK file already downloaded: {0} - SHA1SUM: {1}".format(wpk_file_path, sha1hash))
                return [wpk_file, sha1hash]

        # Download WPK file
        if debug:
            print("Downloading WPK file from: {0}".format(wpk_url))

        try:
            result = requests.get(wpk_url)
        except requests.exceptions.RequestException as e:
            raise WazuhInternalError(1714, extra_message=str(e))

        if result.ok:
            with open(wpk_file_path, 'wb') as fd:
                for chunk in result.iter_content(chunk_size=128):
                    fd.write(chunk)
        else:
            error = "Can't access to the WPK file in {}".format(wpk_url)
            raise WazuhInternalError(1714, extra_message=str(error))

        # Get SHA1 file sum
        sha1hash = hashlib.sha1(open(wpk_file_path, 'rb').read()).hexdigest()
        # Comparing SHA1 hash
        if not sha1hash == agent_new_shasum:
            raise WazuhInternalError(1714)

        if debug:
            print("WPK file downloaded: {0} - SHA1SUM: {1}".format(wpk_file_path, sha1hash))

        return [wpk_file, sha1hash]

    def _send_wpk_file(self, wpk_repo=common.wpk_repo_url, debug=False, version=None, force=False, show_progress=None,
                       chunk_size=None, rl_timeout=-1, timeout=common.open_retries, use_http=False):
        """Sends WPK file to agent.
        """
        if not chunk_size:
            chunk_size = common.wpk_chunk_size
        # Check WPK file
        _get_wpk = self._get_wpk_file(wpk_repo=wpk_repo, debug=debug, version=version, force=force, use_http=use_http)
        wpk_file = _get_wpk[0]
        file_sha1 = _get_wpk[1]
        wpk_file_size = stat(path.join(common.ossec_path, 'var', 'upgrade', wpk_file)).st_size
        if debug:
            print("Upgrade PKG: {0} ({1} KB)".format(wpk_file, wpk_file_size / 1024))

        # Sending reset lock timeout
        s = OssecSocket(common.REQUEST_SOCKET)
        msg = "{0} com lock_restart {1}".format(str(self.id).zfill(3), str(rl_timeout))
        s.send(msg.encode())
        if debug:
            print("MSG SENT: {0}".format(str(msg)))
        data = s.receive().decode()
        s.close()
        if debug:
            print("RESPONSE: {0}".format(data))
        if not data.startswith('ok'):
            raise WazuhException(1715, data.replace("err ",""))

        # Open file on agent
        s = OssecSocket(common.REQUEST_SOCKET)
        msg = "{0} com open wb {1}".format(str(self.id).zfill(3), wpk_file)
        s.send(msg.encode())
        if debug:
            print("MSG SENT: {0}".format(str(msg)))
        data = s.receive().decode()
        s.close()
        if debug:
            print("RESPONSE: {0}".format(data))
        counter = 0
        while data.startswith('err') and counter < timeout:
            sleep(common.open_sleep)
            counter = counter + 1
            s = OssecSocket(common.REQUEST_SOCKET)
            msg = "{0} com open wb {1}".format(str(self.id).zfill(3), wpk_file)
            s.send(msg.encode())
            if debug:
                print("MSG SENT: {0}".format(str(msg)))
            data = s.receive().decode()
            s.close()
            if debug:
                print("RESPONSE: {0}".format(data))
        if not data.startswith('ok'):
            raise WazuhInternalError(1715, extra_message=data.replace("err ", ""))

        # Sending reset lock timeout
        s = OssecSocket(common.REQUEST_SOCKET)
        msg = "{0} com lock_restart {1}".format(str(self.id).zfill(3), str(rl_timeout))
        s.send(msg.encode())
        if debug:
            print("MSG SENT: {0}".format(str(msg)))
        data = s.receive().decode()
        s.close()
        if debug:
            print("RESPONSE: {0}".format(data))
        if not data.startswith('ok'):
            raise WazuhInternalError(1715, extra_message=data.replace("err ", ""))

        # Sending file to agent
        if debug:
            print("Chunk size: {0} bytes".format(chunk_size))
        file = open(path.join(common.ossec_path, 'var', 'upgrade', wpk_file), "rb")
        if not file:
            raise WazuhInternalError(1715, extra_message=data.replace("err ", ""))
        if debug:
            print("Sending: {0}".format(path.join(common.ossec_path, 'var', 'upgrade', wpk_file)))
        try:
            # start_time = time()
            bytes_read = file.read(chunk_size)
            bytes_read_acum = 0
            while bytes_read:
                s = OssecSocket(common.REQUEST_SOCKET)
                msg = "{0} com write {1} {2} ".format(str(self.id).zfill(3), str(len(bytes_read)), wpk_file)
                s.send(msg.encode() + bytes_read)
                data = s.receive().decode()
                s.close()
                if not data.startswith('ok'):
                    raise WazuhInternalError(1715, extra_message=data.replace("err ", ""))
                bytes_read = file.read(chunk_size)
                if show_progress:
                    bytes_read_acum = bytes_read_acum + len(bytes_read)
                    show_progress(int(bytes_read_acum * 100 / wpk_file_size) +
                                  (bytes_read_acum * 100 % wpk_file_size > 0))
            # elapsed_time = time() - start_time
        finally:
            file.close()

        # Close file on agent
        s = OssecSocket(common.REQUEST_SOCKET)
        msg = "{0} com close {1}".format(str(self.id).zfill(3), wpk_file)
        s.send(msg.encode())
        if debug:
            print("MSG SENT: {0}".format(str(msg)))
        data = s.receive().decode()
        s.close()
        if debug:
            print("RESPONSE: {0}".format(data))
        if not data.startswith('ok'):
            raise WazuhInternalError(1715, extra_message=data.replace("err ", ""))

        # Get file SHA1 from agent and compare
        s = OssecSocket(common.REQUEST_SOCKET)
        msg = "{0} com sha1 {1}".format(str(self.id).zfill(3), wpk_file)
        s.send(msg.encode())
        if debug:
            print("MSG SENT: {0}".format(str(msg)))
        data = s.receive().decode()
        s.close()
        if debug:
            print("RESPONSE: {0}".format(data))
        if not data.startswith('ok '):
            raise WazuhInternalError(1715, extra_message=data.replace("err ", ""))
        rcv_sha1 = data.split(' ')[1]
        if rcv_sha1 == file_sha1:
            return ["WPK file sent", wpk_file]
        else:
            raise WazuhInternalError(1715, extra_message=data.replace("err ", ""))

    def upgrade(self, wpk_repo=None, debug=False, version=None, force=False, show_progress=None, chunk_size=None,
                rl_timeout=-1, use_http=False):
        """Upgrade agent using a WPK file.
        """
        if int(self.id) == 0:
            raise WazuhError(1703)

        self.load_info_from_db()

        # Check if agent is active.
        if not self.status == 'active':
            raise WazuhError(1720)

        # Check if remote upgrade is available for the selected agent version
        if WazuhVersion(self.version) < WazuhVersion("3.0.0-alpha4"):
            raise WazuhError(1719, extra_message=str(version))

        if self.os['platform'] == "windows" and int(self.os['major']) < 6:
            raise WazuhInternalError(1721, extra_message=self.os['name'])

        if wpk_repo is None:
            wpk_repo = common.wpk_repo_url

        if not wpk_repo.endswith('/'):
            wpk_repo = wpk_repo + '/'

        # Send file to agent
        sending_result = self._send_wpk_file(wpk_repo=wpk_repo, debug=debug, version=version, force=force,
                                             show_progress=show_progress, chunk_size=chunk_size,
                                             rl_timeout=rl_timeout, use_http=use_http)
        if debug:
            print(sending_result[0])

        # Send upgrading command
        s = OssecSocket(common.REQUEST_SOCKET)
        if self.os['platform'] == "windows":
            msg = "{0} com upgrade {1} upgrade.bat".format(str(self.id).zfill(3), sending_result[1])
        else:
            msg = "{0} com upgrade {1} upgrade.sh".format(str(self.id).zfill(3), sending_result[1])
        s.send(msg.encode())
        if debug:
            print("MSG SENT: {0}".format(str(msg)))
        data = s.receive().decode()
        s.close()

        if debug:
            print("RESPONSE: {0}".format(data))
        s = socket.socket(socket.AF_UNIX, socket.SOCK_DGRAM)
        if data.startswith('ok'):
            s.sendto(("1:wazuh-upgrade:wazuh: Upgrade procedure on agent {0} ({1}): started. "
                      "Current version: {2}".format(str(self.id).zfill(3), self.name, self.version)).encode(),
                     path.join(common.ossec_path, 'queue', 'ossec', 'queue'))
            s.sendto(("1:wazuh-upgrade:wazuh: Upgrade procedure on agent {0} ({1}): started. "
                      "Current version: {2}".format(str(self.id).zfill(3), self.name, self.version)).encode(),
                     path.join(common.ossec_path, 'queue', 'ossec', 'queue'))
            s.close()
            return "Upgrade procedure started"
        else:
            s.close()
            s.sendto(("1:wazuh-upgrade:wazuh: Upgrade procedure on agent {0} ({1}): aborted: {2}".format(
                str(self.id).zfill(3), self.name, data.replace("err ", ""))).encode(),
                     path.join(common.ossec_path, 'queue', 'ossec', 'queue'))
            raise WazuhError(1716, extra_message=data.replace("err ", ""))

    def upgrade_result(self, debug=False, timeout=common.upgrade_result_retries):
        """Read upgrade result output from agent.
        """
        sleep(1)
        if self.id == "000":
            raise WazuhError(1703)
        self.load_info_from_db()
        s = OssecSocket(common.REQUEST_SOCKET)
        msg = "{0} com upgrade_result".format(str(self.id).zfill(3))
        s.send(msg.encode())
        if debug:
            print("MSG SENT: {0}".format(str(msg)))
        data = s.receive().decode()
        s.close()
        if debug:
            print("RESPONSE: {0}".format(data))
        counter = 0
        while data.startswith('err') and counter < timeout:
            sleep(common.upgrade_result_sleep)
            counter = counter + 1
            s = OssecSocket(common.REQUEST_SOCKET)
            msg = str(self.id).zfill(3) + " com upgrade_result"
            s.send(msg.encode())
            if debug:
                print("MSG SENT: {0}".format(str(msg)))
            data = s.receive().decode()
            s.close()
            if debug:
                print("RESPONSE: {0}".format(data))
        s = socket.socket(socket.AF_UNIX, socket.SOCK_DGRAM)
        if data.startswith('ok 0'):
            s.sendto(("1:wazuh-upgrade:wazuh: Upgrade procedure on agent {0} ({1}): succeeded. "
                      "New version: {2}".format(str(self.id).zfill(3), self.name, self.version)).encode(),
                     path.join(common.ossec_path, 'queue', 'ossec', 'queue'))
            s.close()
            return "Agent upgraded successfully"
        elif data.startswith('ok 2'):
            s.sendto(("1:wazuh-upgrade:wazuh: Upgrade procedure on agent {0} ({1}): failed: "
                      "restored to previous version".format(str(self.id).zfill(3), self.name)).encode(),
                     path.join(common.ossec_path, 'queue', 'ossec', 'queue'))
            s.close()
            raise WazuhError(1716, extra_message="Agent restored to previous version")
        else:
            s.sendto(("1:wazuh-upgrade:wazuh: Upgrade procedure on agent {0} ({1}): lost: {2}".format(
                str(self.id).zfill(3), self.name, data.replace("err ", ""))).encode(),
                     path.join(common.ossec_path, 'queue', 'ossec', 'queue'))
            s.close()
            raise WazuhError(1716, extra_message=data.replace("err ", ""))

    def _send_custom_wpk_file(self, file_path, debug=False, show_progress=None, chunk_size=None, rl_timeout=-1,
                              timeout=common.open_retries):
        """Sends custom WPK file to agent.
        """
        if not chunk_size:
            chunk_size = common.wpk_chunk_size

        # Check WPK file
        if not path.isfile(file_path):
            raise WazuhError(1006)

        wpk_file = path.basename(file_path)
        wpk_file_size = stat(file_path).st_size
        if debug:
            print("Custom WPK file: {0} ({1} KB)".format(wpk_file, wpk_file_size / 1024))

        # Sending reset lock timeout
        s = OssecSocket(common.REQUEST_SOCKET)
        msg = "{0} com lock_restart {1}".format(str(self.id).zfill(3), str(rl_timeout))
        s.send(msg.encode())
        if debug:
            print("MSG SENT: {0}".format(str(msg)))
        data = s.receive().decode()
        s.close()
        if debug:
            print("RESPONSE: {0}".format(data))
        if not data.startswith('ok'):
            raise WazuhInternalError(1715, extra_message=data.replace("err ",""))

        # Open file on agent
        s = OssecSocket(common.REQUEST_SOCKET)
        msg = "{0} com open wb {1}".format(str(self.id).zfill(3), wpk_file)
        s.send(msg.encode())
        if debug:
            print("MSG SENT: {0}".format(str(msg)))
        data = s.receive().decode()
        s.close()
        if debug:
            print("RESPONSE: {0}".format(data))
        counter = 0
        while data.startswith('err') and counter < timeout:
            sleep(common.open_sleep)
            counter = counter + 1
            s = OssecSocket(common.REQUEST_SOCKET)
            msg = "{0} com open wb {1}".format(str(self.id).zfill(3), wpk_file)
            s.send(msg.encode())
            if debug:
                print("MSG SENT: {0}".format(str(msg)))
            data = s.receive().decode()
            s.close()
            if debug:
                print("RESPONSE: {0}".format(data))
        if not data.startswith('ok'):
            raise WazuhInternalError(1715, extra_message=data.replace("err ", ""))

        # Sending file to agent
        if debug:
            print("Chunk size: {0} bytes".format(chunk_size))
        file = open(file_path, "rb")
        if not file:
            raise WazuhInternalError(1715, extra_message=data.replace("err ", ""))
        try:
            # start_time = time()
            bytes_read = file.read(chunk_size)
            file_sha1 = hashlib.sha1(bytes_read)
            bytes_read_acum = 0
            while bytes_read:
                s = OssecSocket(common.REQUEST_SOCKET)
                msg = "{0} com write {1} {2} ".format(str(self.id).zfill(3), str(len(bytes_read)), wpk_file)
                s.send(msg.encode() + bytes_read)
                # data = s.receive().decode()
                s.close()
                if not data.startswith('ok'):
                    raise WazuhException(1715, data.replace("err ",""))
                bytes_read = file.read(chunk_size)
                file_sha1.update(bytes_read)
                if show_progress:
                    bytes_read_acum = bytes_read_acum + len(bytes_read)
                    show_progress(int(bytes_read_acum * 100 / wpk_file_size) +
                                  (bytes_read_acum * 100 % wpk_file_size > 0))
            # elapsed_time = time() - start_time
            calc_sha1 = file_sha1.hexdigest()
            if debug:
                print("FILE SHA1: {0}".format(calc_sha1))
        finally:
            file.close()

        # Close file on agent
        s = OssecSocket(common.REQUEST_SOCKET)
        msg = "{0} com close {1}".format(str(self.id).zfill(3), wpk_file)
        s.send(msg.encode())
        if debug:
            print("MSG SENT: {0}".format(str(msg)))
        data = s.receive().decode()
        s.close()
        if debug:
            print("RESPONSE: {0}".format(data))
        if not data.startswith('ok'):
            raise WazuhInternalError(1715, extra_message=data.replace("err ", ""))

        # Get file SHA1 from agent and compare
        s = OssecSocket(common.REQUEST_SOCKET)
        msg = "{0} com sha1 {1}".format(str(self.id).zfill(3), wpk_file)
        s.send(msg.encode())
        if debug:
            print("MSG SENT: {0}".format(str(msg)))
        data = s.receive().decode()
        s.close()
        if debug:
            print("RESPONSE: {0}".format(data))
        if not data.startswith('ok '):
            raise WazuhInternalError(1715, extra_message=data.replace("err ", ""))
        rcv_sha1 = data.split(' ')[1]
        if calc_sha1 == rcv_sha1:
            return ["WPK file sent", wpk_file]
        else:
            raise WazuhInternalError(1715, extra_message=data.replace("err ", ""))

    def upgrade_custom(self, file_path, installer, debug=False, show_progress=None, chunk_size=None, rl_timeout=-1):
        """Upgrade agent using a custom WPK file.
        """
        if self.id == "000":
            raise WazuhError(1703)

        self.load_info_from_db()

        # Check if agent is active.
        if not self.status == 'active':
            raise WazuhError(1720)

        # Send file to agent
        sending_result = self._send_custom_wpk_file(file_path, debug, show_progress, chunk_size, rl_timeout)
        if debug:
            print(sending_result[0])

        # Send installing command
        s = OssecSocket(common.REQUEST_SOCKET)
        msg = "{0} com upgrade {1} {2}".format(str(self.id).zfill(3), sending_result[1], installer)
        s.send(msg.encode())
        if debug:
            print("MSG SENT: {0}".format(str(msg)))
        data = s.receive().decode()
        s.close()
        if debug:
            print("RESPONSE: {0}".format(data))
        s = socket.socket(socket.AF_UNIX, socket.SOCK_DGRAM)
        if data.startswith('ok'):
            s.sendto(("1:wazuh-upgrade:wazuh: Custom installation on agent {0} ({1}): started.".format(
                str(self.id).zfill(3), self.name)).encode(), common.ossec_path + "/queue/ossec/queue")
            s.close()
            return "Installation started"
        else:
            s.sendto(("1:wazuh-upgrade:wazuh: Custom installation on agent {0} ({1}): aborted: {2}".format(
                str(self.id).zfill(3), self.name, data.replace("err ", ""))).encode(), common.ossec_path +
                     "/queue/ossec/queue")
            s.close()
            raise WazuhError(1716, extra_message=data.replace("err ", ""))

    def getconfig(self, component, config):
        """Read agent loaded configuration.
        """
        # checks if agent version is compatible with this feature
        self.load_info_from_db()
        if self.version is None:
            raise WazuhInternalError(1015)

        agent_version = WazuhVersion(self.version.split(" ")[1])
        required_version = WazuhVersion("v3.7.0")
        if agent_version < required_version:
            raise WazuhInternalError(1735, extra_message="Minimum required version is " + str(required_version))

        return configuration.get_active_configuration(self.id, component, config)

    @staticmethod
    def get_full_overview() -> Dict:
        """Get information about agents.

        :return: Dictionary with information about agents
        """
        # get information from different methods of Agent class
        stats_distinct_node = Agent.get_distinct_agents(fields=['node_name'])
        groups = Agent.get_all_groups()
        stats_distinct_os = Agent.get_distinct_agents(fields=['os.name',
                                                      'os.platform', 'os.version'])
        stats_version = Agent.get_distinct_agents(fields=['version'])
        summary = Agent.get_agents_summary_status()
        try:
            last_registered_agent = Agent.get_agents_overview(limit=1,
                                                              sort={'fields': ['dateAdd'], 'order': 'desc'},
                                                              q='id!=000').get('items')[0]
        except IndexError:  # an IndexError could happen if there are not registered agents
            last_registered_agent = {}
        # combine results in an unique dictionary
        result = {'nodes': stats_distinct_node, 'groups': groups,
                  'agent_os': stats_distinct_os, 'agent_status': summary,
                  'agent_version': stats_version,
                  'last_registered_agent': last_registered_agent}

        return result


def calculate_status(last_keep_alive, pending, today=datetime.utcnow()):
    """Calculates state based on last keep alive
    """
    if not last_keep_alive:
        return "never_connected"
    else:
        last_date = datetime.utcfromtimestamp(last_keep_alive)
        difference = (today - last_date).total_seconds()
        return "disconnected" if difference > common.limit_seconds else ("pending" if pending else "active")


def check_group_exists(group_id):
    """ Check if agent group exists

    :param group_id: Group ID.
    :return: Exception if group does not exist
    """
    if group_id != 'null' and not glob(path.join(common.shared_path, group_id)) and \
            not glob(path.join(common.multi_groups_path, group_id)):
        raise WazuhError(1710, extra_message=group_id)


def send_restart_command(agent_id):
    """ Send restart command to an agent

    :param agent_id: Agent ID
    :return OSSEC message
    """
    oq = OssecQueue(common.ARQUEUE)
    ret_msg = oq.send_msg_to_agent(OssecQueue.RESTART_AGENTS, agent_id)
    oq.close()

    return ret_msg


def send_restart_command_all():
    """Send restart command to all agents

    :return: OSSEC message
    """
    oq = OssecQueue(common.ARQUEUE)
    ret_msg = oq.send_msg_to_agent(OssecQueue.RESTART_AGENTS)
    oq.close()

    return ret_msg<|MERGE_RESOLUTION|>--- conflicted
+++ resolved
@@ -275,11 +275,7 @@
         # Check if agent is active
         self.get_basic_information()
         if self.status.lower() != 'active':
-<<<<<<< HEAD
             raise WazuhError(1707, extra_message=f'Status: {self.status}')
-=======
-            raise WazuhError(1707, extra_message='{0}'.format(self.status))
->>>>>>> 3bccfd7a
 
         # Check if agent has active-response enabled
         agent_conf = self.getconfig('com', 'active-response')

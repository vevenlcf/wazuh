# Copyright (C) 2015-2019, Wazuh Inc.
# Created by Wazuh, Inc. <info@wazuh.com>.
# This program is free software; you can redistribute it and/or modify it under the terms of GPLv2

from wazuh import common
from wazuh.agent import Agent
from wazuh.utils import plain_dict_to_nested_dict, get_fields_to_nest, WazuhDBQuery, WazuhDBBackend
from operator import itemgetter


class WazuhDBQuerySyscollector(WazuhDBQuery):

    nested_fields = ['scan', 'os', 'ram', 'cpu', 'local', 'remote']

    def __init__(self, array, nested, agent_id, *args, **kwargs):
        super().__init__(backend=WazuhDBBackend(agent_id), default_sort_field='scan_id', get_data=True, count=True,
                         *args, **kwargs)
        self.array = array
        self.nested = nested

    def _format_data_into_dictionary(self):
        if self.nested:
            fields_to_nest, non_nested = get_fields_to_nest(self.fields.keys(), self.nested_fields, '_')
            self._data = [plain_dict_to_nested_dict(d, fields_to_nest, non_nested, self.nested_fields, '_') for d in self._data]

        return super()._format_data_into_dictionary() if self.array else next(iter(self._data), {})


def get_item_agent(agent_id, offset, limit, select, search, sort, filters, valid_select_fields, query,
                   table, array=False, nested=True):
    db_query = WazuhDBQuerySyscollector(agent_id=agent_id, offset=offset, limit=limit, select=select, search=search,
                                        sort=sort, filters=filters, fields=valid_select_fields, table=table,
                                        array=array, nested=nested, query=query)
    return db_query.run()


def get_os_agent(agent_id, offset=0, limit=common.database_limit, select={}, search={}, sort={}, filters={}, q='',
                 nested=True):
    """
    Get info about an agent's OS

    :param agent_id: Agent ID
    :param offset: First item to return
    :param limit: Maximum number of items to return
    :param select: Select fields to return. Format: {"fields": ["field1", "field2"]}
    :param search: Looks for items with the specified string. Format: {"fields": ["field1", "field2"]}
    :param sort: Sorts the items. Format: {"fields": ["field1", "field2"], "order": "asc|desc"}
    :param filters: Defines field filters required by the user. Format: {"field1": "value1", "field2": ["value2","value3"]}
    :param nested: Fields to nest

    :return: Dictionary: {'items': array of items, 'totalItems': Number of items (without applying the limit)}
    """
    agent_obj = Agent(agent_id)
    agent_obj.get_basic_information()

    # The osinfo fields in database are different in Windows and Linux
    os_name = agent_obj.get_agent_attr('os_name')
    windows_fields = {'hostname': 'hostname', 'os_version': 'os_version', 'os_name': 'os_name',
                      'architecture': 'architecture', 'os_major': 'os_major', 'os_minor': 'os_minor',
                      'os_build': 'os_build', 'version': 'version', 'scan_time': 'scan_time',
                      'scan_id': 'scan_id'}
    linux_fields = {**windows_fields, **{'os_codename': 'os_codename', 'os_platform': 'os_platform',
                                         'sysname': 'sysname', 'release': 'release'}}

    valid_select_fields = windows_fields if 'Windows' in os_name else linux_fields

    return get_item_agent(agent_id=agent_id, offset=offset, limit=limit, select=select, nested=nested,
                          search=search, sort=sort, filters=filters, valid_select_fields=valid_select_fields,
                          table='sys_osinfo', query=q)


def get_hardware_agent(agent_id, offset=0, limit=common.database_limit, select={}, search={}, sort={}, filters={}, q='',
                       nested=True):
    """
    Get info about an agent's OS

    :param agent_id: Agent ID
    :param offset: First item to return
    :param limit: Maximum number of items to return
    :param select: Select fields to return. Format: {"fields": ["field1", "field2"]}
    :param search: Looks for items with the specified string. Format: {"fields": ["field1", "field2"]}
    :param sort: Sorts the items. Format: {"fields": ["field1", "field2"], "order": "asc|desc"}
    :param filters: Defines field filters required by the user. Format: {"field1": "value1", "field2": ["value2","value3"]}
    :param nested: Fields to nest

    :return: Dictionary: {'items': array of items, 'totalItems': Number of items (without applying the limit)}
    """
    valid_select_fields = {'board_serial': 'board_serial', 'cpu_name': 'cpu_name', 'cpu_cores': 'cpu_cores',
                           'cpu_mhz': 'cpu_mhz', 'ram_total': 'ram_total', 'ram_free': 'ram_free',
                           'ram_usage': 'ram_usage', 'scan_id': 'scan_id', 'scan_time': 'scan_time'}

    return get_item_agent(agent_id=agent_id, offset=offset, limit=limit, select=select, nested=nested,
                          search=search, sort=sort, filters=filters, valid_select_fields=valid_select_fields,
                          table='sys_hwinfo', query=q)


def get_packages_agent(agent_id, offset=0, limit=common.database_limit, select={}, search={}, sort={}, filters={}, q='',
                       nested=True):
    """
    Get info about an agent's programs

    :param agent_id: Agent ID
    :param offset: First item to return
    :param limit: Maximum number of items to return
    :param select: Select fields to return. Format: {"fields": ["field1", "field2"]}
    :param search: Looks for items with the specified string. Format: {"fields": ["field1", "field2"]}
    :param sort: Sorts the items. Format: {"fields": ["field1", "field2"], "order": "asc|desc"}
    :param filters: Defines field filters required by the user. Format: {"field1": "value1", "field2": ["value2","value3"]}
    :param nested: Fields to nest

    :return: Dictionary: {'items': array of items, 'totalItems': Number of items (without applying the limit)}
    """
    valid_select_fields = {'scan_id': 'scan_id', 'scan_time': 'scan_time', 'format': 'format', 'name': 'name',
                           'priority': 'priority', 'section': 'section', 'size': 'size', 'vendor': 'vendor',
                           'install_time': 'install_time', 'version': 'version', 'architecture': 'architecture',
                           'multiarch': 'multiarch', 'source': 'source', 'description': 'description',
                           'location': 'location'}

    return get_item_agent(agent_id=agent_id, offset=offset, limit=limit, select=select, nested=nested,
                          search=search, sort=sort, filters=filters, valid_select_fields=valid_select_fields,
                          table='sys_programs', array=True, query=q)


def get_processes_agent(agent_id, offset=0, limit=common.database_limit, select={}, search={}, sort={}, filters={},
                        q='', nested=True):
    """
    Get info about an agent's processes

    :param agent_id: Agent ID
    :param offset: First item to return
    :param limit: Maximum number of items to return
    :param select: Select fields to return. Format: {"fields": ["field1", "field2"]}
    :param search: Looks for items with the specified string. Format: {"fields": ["field1", "field2"]}
    :param sort: Sorts the items. Format: {"fields": ["field1", "field2"], "order": "asc|desc"}
    :param filters: Defines field filters required by the user. Format: {"field1": "value1", "field2": ["value2","value3"]}
    :param nested: Fields to nest

    :return: Dictionary: {'items': array of items, 'totalItems': Number of items (without applying the limit)}
    """
    valid_select_fields = {'scan_id': 'scan_id', 'scan_time': 'scan_time', 'pid': 'pid', 'name': 'name',
                           'state': 'state', 'ppid': 'ppid', 'utime': 'utime', 'stime': 'stime', 'cmd': 'cmd',
                           'argvs': 'argvs', 'euser': 'euser', 'ruser': 'ruser', 'suser': 'suser',
                           'egroup': 'egroup', 'rgroup': 'rgroup', 'sgroup': 'sgroup', 'fgroup': 'fgroup',
                           'priority': 'priority', 'nice': 'nice', 'size': 'size', 'vm_size': 'vm_size',
                           'resident': 'resident', 'share': 'share', 'start_time': 'start_time', 'pgrp': 'pgrp',
                           'session': 'session', 'nlwp': 'nlwp', 'tgid': 'tgid', 'tty': 'tty', 'processor': 'processor'}

    return get_item_agent(agent_id=agent_id, offset=offset, limit=limit, select=select, nested=nested,
                          search=search, sort=sort, filters=filters, valid_select_fields=valid_select_fields,
                          table='sys_processes', array=True, query=q)


def get_ports_agent(agent_id, offset=0, limit=common.database_limit, select={}, search={}, sort={}, filters={}, q='',
                    nested=True):
    """
    Get info about an agent's ports

    :param agent_id: Agent ID
    :param offset: First item to return
    :param limit: Maximum number of items to return
    :param select: Select fields to return. Format: {"fields": ["field1", "field2"]}
    :param search: Looks for items with the specified string. Format: {"fields": ["field1", "field2"]}
    :param sort: Sorts the items. Format: {"fields": ["field1", "field2"], "order": "asc|desc"}
    :param filters: Defines field filters required by the user. Format: {"field1": "value1", "field2": ["value2","value3"]}
    :param nested: Fields to nest

    :return: Dictionary: {'items': array of items, 'totalItems': Number of items (without applying the limit)}
    """
    valid_select_fields = {'scan_id': 'scan_id', 'scan_time': 'scan_time', 'protocol': 'protocol',
                           'local_port': 'local_port', 'remote_ip': 'remote_ip', 'remote_port': 'remote_port',
                           'tx_queue': 'tx_queue', 'rx_queue': 'rx_queue', 'inode': 'inode', 'state': 'state',
                           'pid': 'pid', 'process': 'process', 'local_ip': 'local_ip'}

    return get_item_agent(agent_id=agent_id, offset=offset, limit=limit, select=select, search=search, sort=sort,
                          filters=filters, valid_select_fields=valid_select_fields, table='sys_ports', array=True,
                          nested=nested, query=q)


def get_netaddr_agent(agent_id, offset=0, limit=common.database_limit, select={}, search={}, sort={}, filters={}, q='',
                      nested=True):
    """
    Get info about an agent's network address

    :param agent_id: Agent ID
    :param offset: First item to return
    :param limit: Maximum number of items to return
    :param select: Select fields to return. Format: {"fields": ["field1", "field2"]}
    :param search: Looks for items with the specified string. Format: {"fields": ["field1", "field2"]}
    :param sort: Sorts the items. Format: {"fields": ["field1", "field2"], "order": "asc|desc"}
    :param filters: Defines field filters required by the user. Format: {"field1": "value1", "field2": ["value2","value3"]}
    :param nested: Fields to nest

    :return: Dictionary: {'items': array of items, 'totalItems': Number of items (without applying the limit)}
    """
    valid_select_fields = {'scan_id': 'scan_id', 'iface': 'iface', 'proto': 'proto', 'address': 'address',
                           'netmask': 'netmask', 'broadcast': 'broadcast'}

    return get_item_agent(agent_id=agent_id, offset=offset, limit=limit, select=select, search=search, sort=sort,
                          filters=filters, valid_select_fields=valid_select_fields, table='sys_netaddr', array=True,
                          nested=nested, query=q)


def get_netproto_agent(agent_id, offset=0, limit=common.database_limit, select={}, search={}, sort={}, filters={}, q='',
                       nested=True):
    """
    Get info about an agent's network protocol

    :param agent_id: Agent ID
    :param offset: First item to return
    :param limit: Maximum number of items to return
    :param select: Select fields to return. Format: {"fields": ["field1", "field2"]}
    :param search: Looks for items with the specified string. Format: {"fields": ["field1", "field2"]}
    :param sort: Sorts the items. Format: {"fields": ["field1", "field2"], "order": "asc|desc"}
    :param filters: Defines field filters required by the user. Format: {"field1": "value1", "field2": ["value2","value3"]}
    :param nested: Fields to nest

    :return: Dictionary: {'items': array of items, 'totalItems': Number of items (without applying the limit)}
    """
    valid_select_fields = {'scan_id': 'scan_id', 'iface': 'iface', 'type': 'type', 'gateway': 'gateway', 'dhcp': 'dhcp'}

    return get_item_agent(agent_id=agent_id, offset=offset, limit=limit, select=select, search=search, sort=sort,
                          filters=filters, valid_select_fields=valid_select_fields, table='sys_netproto', array=True,
                          nested=nested, query=q)


def get_netiface_agent(agent_id, offset=0, limit=common.database_limit, select={}, search={}, sort={}, filters={}, q='',
                       nested=True):
    """
    Get info about an agent's network interface

    :param agent_id: Agent ID
    :param offset: First item to return
    :param limit: Maximum number of items to return
    :param select: Select fields to return. Format: {"fields": ["field1", "field2"]}
    :param search: Looks for items with the specified string. Format: {"fields": ["field1", "field2"]}
    :param sort: Sorts the items. Format: {"fields": ["field1", "field2"], "order": "asc|desc"}
    :param filters: Defines field filters required by the user. Format: {"field1": "value1", "field2": ["value2","value3"]}
    :param nested: Fields to nest

    :return: Dictionary: {'items': array of items, 'totalItems': Number of items (without applying the limit)}
    """
    valid_select_fields = {'scan_id': 'scan_id', 'scan_time': 'scan_time', 'name': 'name', 'adapter': 'adapter',
                           'type': 'type', 'state': 'state', 'mtu': 'mtu', 'mac': 'mac', 'tx_packets': 'tx_packets',
                           'rx_packets': 'rx_packets', 'tx_bytes': 'tx_bytes', 'rx_bytes': 'rx_bytes',
                           'tx_errors': 'tx_errors', 'rx_errors': 'rx_errors', 'tx_dropped': 'tx_dropped',
                           'rx_dropped': 'rx_dropped'}

    return get_item_agent(agent_id=agent_id, offset=offset, limit=limit, select=select, search=search, sort=sort,
                          filters=filters, valid_select_fields=valid_select_fields, table='sys_netiface', array=True,
                          nested=nested, query=q)


<<<<<<< HEAD
def get_hotfixes_agent(agent_id, offset=0, limit=common.database_limit, select={}, search={}, sort={}, filters={}, nested=True):
    """
    Get info about an agent's programs

    :param agent_id: Agent ID
    :param offset: First item to return
    :param limit: Maximum number of items to return
    :param select: Select fields to return. Format: {"fields": ["field1", "field2"]}
    :param search: Looks for items with the specified string. Format: {"fields": ["field1", "field2"]}
    :param sort: Sorts the items. Format: {"fields": ["field1", "field2"], "order": "asc|desc"}
    :param filters: Defines field filters required by the user. Format: {"field1": "value1", "field2": ["value2","value3"]}
    :param nested: Fields to nest

    :return: Dictionary: {'items': array of items, 'totalItems': Number of items (without applying the limit)}
    """
    valid_select_fields = {'scan_id', 'scan_time', 'hotfix'}

    return get_item_agent(agent_id=agent_id, offset=offset, limit=limit, select=select,
                         search=search, sort=sort, filters=filters, allowed_sort_fields=valid_select_fields,
                         valid_select_fields=valid_select_fields, table='sys_hotfixes', array=True, nested=nested)


def _get_agent_items(func, offset, limit, select, filters, search, sort, array=False):
=======
def _get_agent_items(func, offset, limit, select, filters, search, sort, array=False, query=''):
>>>>>>> 56ba70aa
    agents, result = Agent.get_agents_overview(select={'fields': ['id']})['items'], []

    total = 0

    for agent in agents:
        items = func(agent_id=agent['id'], select=select, filters=filters, limit=limit, offset=offset, search=search,
                     sort=sort, nested=False, q=query)
        if items == {}:
            continue

        total += 1 if not array else items['totalItems']
        items = [items] if not array else items['items']

        for item in items:
            if 0 < limit <= len(result):
                break
            item['agent_id'] = agent['id']
            result.append(item)

    if result:
        if sort and sort['fields']:
            result = sorted(result, key=itemgetter(sort['fields'][0]),
                            reverse=True if sort['order'] == "desc" else False)

        fields_to_nest, non_nested = get_fields_to_nest(result[0].keys(), '_')
    else:
        fields_to_nest, non_nested = None, None

    return {'items': list(map(lambda x: plain_dict_to_nested_dict(x, fields_to_nest, non_nested,
                                                                  WazuhDBQuerySyscollector.nested_fields, '_'),
                              result)),
            'totalItems': total}


def get_packages(offset=0, limit=common.database_limit, select=None, filters={}, search={}, sort={}, q=''):
    return _get_agent_items(func=get_packages_agent, offset=offset, limit=limit, select=select,
                            filters=filters, search=search, sort=sort, array=True, query=q)


def get_os(offset=0, limit=common.database_limit, select={}, filters={}, search={}, sort={}, q=''):
    return _get_agent_items(func=get_os_agent, offset=offset, limit=limit, select=select,
                            filters=filters, search=search, sort=sort, query=q)


def get_hardware(offset=0, limit=common.database_limit, select=None, filters={}, search={}, sort=None, q=''):
    return _get_agent_items(func=get_hardware_agent, offset=offset, limit=limit, select=select,
                            filters=filters, search=search, sort=sort, query=q)


def get_processes(offset=0, limit=common.database_limit, select=None, filters={}, search={}, sort=None, q=''):
    return _get_agent_items(func=get_processes_agent, offset=offset, limit=limit, select=select,
                            filters=filters, search=search, sort=sort, array=True, query=q)


def get_ports(offset=0, limit=common.database_limit, select=None, filters={}, search={}, sort=None, q=''):
    return _get_agent_items(func=get_ports_agent, offset=offset, limit=limit, select=select,
                            filters=filters, search=search, sort=sort, array=True, query=q)


def get_netaddr(offset=0, limit=common.database_limit, select=None, filters={}, search={}, sort=None, q=''):
    return _get_agent_items(func=get_netaddr_agent, offset=offset, limit=limit, select=select,
                            filters=filters, search=search, sort=sort, array=True, query=q)


def get_netproto(offset=0, limit=common.database_limit, select=None, filters={}, search={}, sort=None, q=''):
    return _get_agent_items(func=get_netproto_agent, offset=offset, limit=limit, select=select,
                            filters=filters, search=search, sort=sort, array=True, query=q)


def get_netiface(offset=0, limit=common.database_limit, select=None, filters={}, sort=None, search={}, q=''):
    return _get_agent_items(func=get_netiface_agent, offset=offset, limit=limit, select=select,
                            filters=filters, search=search, sort=sort, array=True, query=q)<|MERGE_RESOLUTION|>--- conflicted
+++ resolved
@@ -250,10 +250,9 @@
                           nested=nested, query=q)
 
 
-<<<<<<< HEAD
 def get_hotfixes_agent(agent_id, offset=0, limit=common.database_limit, select={}, search={}, sort={}, filters={}, nested=True):
     """
-    Get info about an agent's programs
+    Get info about an agent's hotfixes
 
     :param agent_id: Agent ID
     :param offset: First item to return
@@ -273,10 +272,7 @@
                          valid_select_fields=valid_select_fields, table='sys_hotfixes', array=True, nested=nested)
 
 
-def _get_agent_items(func, offset, limit, select, filters, search, sort, array=False):
-=======
 def _get_agent_items(func, offset, limit, select, filters, search, sort, array=False, query=''):
->>>>>>> 56ba70aa
     agents, result = Agent.get_agents_overview(select={'fields': ['id']})['items'], []
 
     total = 0

--- conflicted
+++ resolved
@@ -18,15 +18,9 @@
 
 
 @cache(expires=configuration.api_conf['cache']['time'], unless=not configuration.api_conf['cache']['enabled'])
-<<<<<<< HEAD
-async def get_rules(request, rule_ids=None, pretty=False, wait_for_complete=False, offset=0, limit=None, sort=None,
-                    search=None, q=None, status=None, group=None, level=None, filename=None, relative_dirname=None,
-                    pci_dss=None, gdpr=None, gpg13=None, hipaa=None, mitre=None):
-=======
 async def get_rules(request, rule_ids=None, pretty=False, wait_for_complete=False, offset=0, select=None,
                     limit=None, sort=None, search=None, q=None, status=None, group=None, level=None, filename=None,
-                    relative_dirname=None, pci_dss=None, gdpr=None, gpg13=None, hipaa=None, tsc=None):
->>>>>>> 35863ba3
+                    relative_dirname=None, pci_dss=None, gdpr=None, gpg13=None, hipaa=None, tsc=None, mitre=None):
     """Get information about all Wazuh rules.
 
     :param rule_ids: Filters by rule ID
@@ -48,11 +42,8 @@
     :param gdpr: Filters by GDPR requirement.
     :param gpg13: Filters by GPG13 requirement.
     :param hipaa: Filters by HIPAA requirement.
-<<<<<<< HEAD
+    :param tsc: Filters by TSC requirement.
     :param mitre: Filters by mitre attack ID.
-=======
-    :param tsc: Filters by TSC requirement.
->>>>>>> 35863ba3
     :return: Data object
     """
     f_kwargs = {'rule_ids': rule_ids, 'offset': offset, 'limit': limit, 'select': select,
@@ -71,11 +62,8 @@
                 'gpg13': gpg13,
                 'hipaa': hipaa,
                 'nist_800_53': request.query.get('nist-800-53', None),
-<<<<<<< HEAD
+                'tsc': tsc,
                 'mitre': mitre}
-=======
-                'tsc': tsc}
->>>>>>> 35863ba3
 
     dapi = DistributedAPI(f=rule_framework.get_rules,
                           f_kwargs=remove_nones_to_dict(f_kwargs),
